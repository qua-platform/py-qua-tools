import importlib
from dash import dcc
import dash_bootstrap_components as dbc
from dash import html
import plotly.express as px
import json
import pprint
import numpy as np
import pandas
import html as htmlpy
from .component_editor import editor_of_quantum_machine_elements
from .upload import UPLOAD_DIRECTORY
import os
import urllib.request

__all__ = ["config_editor"]

config_structure = {}

if not os.path.exists(UPLOAD_DIRECTORY):
    os.makedirs(UPLOAD_DIRECTORY)

try:
    # try updating config schema
    print("\tDownloading latest config schema...")
    with urllib.request.urlopen("https://qm-docs.qualang.io/qm_config_spec.json") as url:
        config_structure = json.loads(url.read().decode())
    print("\tDONE")
except Exception:
    print("Cannot download. Using the local copy of the schema.")
    with open(os.path.join(os.path.dirname(os.path.realpath(__file__)), "qua1_openapi.json")) as file:
        config_structure = json.load(file)


def getDefinition(path):
    key = path.split("/")[2]
    return config_structure["definitions"][key]


def config_editor(pathname, updated_value=None, configuration=None):
    location = pathname.split("/")[2:]

    if configuration is None:
        import config_edits
        import config_final

        importlib.reload(config_edits)
        importlib.reload(config_final)
        configuration = config_final.configuration

    a = configuration

    breadcrumb_items = [{"label": "Config", "href": "/config", "external_link": True}]
    url = "/config"
    selected = ""
    documentation = config_structure["definitions"]["QmConfig"]["properties"]
    waveform_view = False
    pulse_view = False
    controlArguments = ""

    # dive into requested location in the config
    for l in location:
        if (l == "waveforms") and (len(location) > 1 and location[0] != "waveforms"):
            waveform_view = True
        if l == "operations":
            pulse_view = True
        if l != "":
            if l[0] == "[":
                controlArguments = l
                break

            try:
                l = int(l)
            except ValueError:
                pass
            # print(l)
            # print(a)

            if isinstance(a[l], dict) or (isinstance(a[l], list) and len(a[l]) > 0 and isinstance(a[l][0], dict)):
                a = a[l]
                if l in documentation:
                    documentation = documentation[l]
                else:
                    if "properties" in documentation and l in documentation["properties"]:
                        documentation = documentation["properties"][l]
                        if "$ref" in documentation:
                            documentation = getDefinition(documentation["$ref"])
                    elif "additionalProperties" in documentation:
                        if "$ref" in documentation["additionalProperties"]:
                            documentation = getDefinition(documentation["additionalProperties"]["$ref"])
                            # print(documentation)
                        elif "oneOf" in documentation["additionalProperties"]:
                            for option in documentation["additionalProperties"]["oneOf"]:
                                # print("\n")
                                option = getDefinition(option["$ref"])
                                try:
                                    # print(option)
                                    # print(a["type"])
                                    if option["properties"]["type"]["description"].find(a["type"]) != -1:
                                        documentation = option
                                except KeyError:
                                    pass

                    else:
                        documentation = {}
                url += "/" + str(l)
                breadcrumb_items.append(
                    {
                        "label": l,
                        "href": url,
                        "external_link": True,
                    }
                )
            elif pulse_view and (isinstance(a[l], str)):
                pulse_view = False
                selected_pulse = a[l]
                a = configuration["pulses"][selected_pulse]
                url += "/" + l
                breadcrumb_items.append(
                    {
                        "label": ("%s -> %s" % (l, selected_pulse)),
                        "href": url,
                        "external_link": True,
                    }
                )
            else:
                selected = l

    breadcrumb_items[-1]["active"] = True
    input_dict = a

    # print("selected ",selected)
    # print(input_dict)
    # print(controlArguments)

    list_items = []
    for key, value in input_dict.items():
        val = " = "
        className = "text-white"
        if key != selected:
            className = "text-muted"
            if isinstance(value, str):
                val = f" = '{value}'"
            elif isinstance(value, float):
                val = f" = {value}"
            elif isinstance(value, int):
                val = f" = {value}"
            else:
                val = " ..."
        list_items.append(
            dbc.ListGroupItem(
                html.Div(
                    [
                        html.H5(str(key), className="mb-1"),
                        html.Small(
                            val,
                            className=className,
                        ),
                    ],
                    className="d-flex w-100 justify-content-between",
                ),
                href=url + "/" + str(key),
                action=True,
                active=key == selected,
            )
        )
    list_group = dbc.ListGroup(list_items)
    details = []
    docs = []
    # print(documentation)

    # collect relevant documentation
    if "description" in documentation:
        if "title" in documentation:
            docs.append(
                html.H4(
                    "%s: %s" % (breadcrumb_items[-1]["label"], documentation["title"]),
                    className="mb-1",
                )
            )
        docs.append(html.Div(documentation["description"]))
        if "properties" in documentation:
            list_items = []
            for key, value in documentation["properties"].items():
                item = []
                item.append(html.Strong("%s" % key))
                if "$ref" in value:
                    # print(value)
                    value = getDefinition(value["$ref"])
                    # print(value)
                if "type" in value:
                    item.append(html.Span(" (%s)" % value["type"]))
                if "default" in value:
                    item.append(html.Span(", default '%s'" % value["default"]))
                if "description" in value:
                    item.append(html.Span(": %s" % value["description"]))
                list_items.append(dbc.ListGroupItem(item))
            docs.append(dbc.ListGroup(list_items))

    # show selected values
    if selected != "":
        if isinstance(input_dict[selected], list) or isinstance(input_dict[selected], np.ndarray):
            if isinstance(input_dict[selected], np.ndarray):
                input_dict[selected] = input_dict[selected].tolist()

            # print(url)
            if updated_value is not None:
                updated_value = updated_value.replace("[", "")
                updated_value = updated_value.replace("]", "")
                input_dict[selected] = np.fromstring(updated_value, sep=",")
                return "OK"
            if controlArguments.find("view=list") != -1:
<<<<<<< HEAD
                details.append(
                    dcc.Link("view as plot", href=url + f"/{selected}/[view=plot]")
                )
=======

                details.append(dcc.Link("view as plot", href=url + f"/{selected}/[view=plot]"))
>>>>>>> 1afde01b
                # show list
                details.append(
                    dbc.InputGroup(
                        [
                            dbc.Textarea(
                                id="input-field",
                                className="mb-3",
                                placeholder="array",
                                value=htmlpy.escape(pprint.pformat(input_dict[selected])),
                            ),
                            dbc.Button("Update", id="update-button", n_clicks=0),
                        ]
                    )
                )
                details.append(html.Div(id="update-success"))
            else:
                details.append(dcc.Link("view as list", href=url + f"/{selected}/[view=list]"))
                # show plot
                data = pandas.DataFrame(input_dict[selected])
                fig = px.line(data, markers=True)
                fig.update_layout(showlegend=False)
                details.append(dcc.Graph(id="graph", config={"displayModeBar": False}, figure=fig))
        else:
            if isinstance(input_dict[selected], float):
                if updated_value is not None:
                    # do checks
                    input_dict[selected] = updated_value
                    return "OK"
                # else show edit thing
                details.append(
                    dbc.InputGroup(
                        [
                            dbc.Input(
                                id="input-field",
                                placeholder="Enter value...",
                                type="number",
                                value=("%.8e" % input_dict[selected]),
                            ),
                            dbc.Button("Update", id="update-button", n_clicks=0),
                        ]
                    )
                )
                details.append(html.Div(id="update-success"))
            else:
                if waveform_view and isinstance(input_dict[selected], str):
                    options = []
                    for wfoption in configuration["waveforms"].keys():
                        options.append({"label": f"{wfoption}", "value": f"{wfoption}"})
                    details.append(
                        dcc.Dropdown(
                            id="wf-dropdown",
                            options=options,
                            searchable=True,
                            value=input_dict[selected],
                            clearable=False,
                        )
                    )
                    details.append(html.Span(input_dict[selected], id="wf-initial", hidden=True))
                    if updated_value is not None:
                        input_dict[selected] = updated_value
                        return "OK"
                    wf = configuration["waveforms"][input_dict[selected]]
                    if wf["type"] == "arbitrary" or wf["type"] == "compressed":
                        data = pandas.DataFrame(wf["samples"])
                    else:
                        data = pandas.DataFrame([wf["sample"]])
                    fig = px.line(data, markers=True)
                    fig.update_layout(showlegend=False)
                    details.append(dcc.Graph(id="wf-view", config={"displayModeBar": False}, figure=fig))

                    details.append(
                        dcc.Link(
                            "open this waveform",
                            href=("/config/waveforms/%s" % input_dict[selected]),
                            id="wf-link",
                        )
                    )
                else:
                    if isinstance(input_dict[selected], tuple):
                        if updated_value is not None and isinstance(updated_value, tuple):
                            input_dict[selected] = updated_value
                            return "OK"
                        details.append(
                            dbc.InputGroup(
                                [
                                    dbc.InputGroupText("("),
                                    dbc.Input(
                                        id=("tuple-0"),
                                        placeholder="Enter value...",
                                        type="text",
                                        value=("%s" % input_dict[selected][0]),
                                    ),
                                    dbc.InputGroupText(","),
                                    dbc.Input(
                                        id=("tuple-1"),
                                        placeholder="Enter value...",
                                        type="number",
                                        value=("%s" % input_dict[selected][1]),
                                    ),
                                    dbc.InputGroupText(")"),
                                    dbc.Button("Update", id="update-tuple-button", n_clicks=0),
                                ],
                                className="mb-3",
                            )
                        )
                        details.append(details.append(html.Div(id="update-success-tuple")))
                    else:
                        if updated_value is not None:
                            # do checks
                            input_dict[selected] = updated_value
                            return "OK"
                        details.append(
                            dbc.InputGroup(
                                [
                                    dbc.Input(
                                        id="input-field",
                                        placeholder="Enter value...",
                                        type="text",
                                        value=("%s" % input_dict[selected]),
                                    ),
                                    dbc.Button("Update", id="update-button", n_clicks=0),
                                ]
                            )
                        )
                        details.append(html.Div(id="update-success"))

    # add everything to final page
    return html.Div(
        [
            dbc.Breadcrumb(
                items=breadcrumb_items,
            ),
            dbc.Row(
                [
                    dbc.Col(list_group, width=3),
                    dbc.Col(details, width=6),
                    dbc.Col(docs, width=3),
                ]
            ),
            editor_of_quantum_machine_elements(),
        ]
    )<|MERGE_RESOLUTION|>--- conflicted
+++ resolved
@@ -210,14 +210,10 @@
                 input_dict[selected] = np.fromstring(updated_value, sep=",")
                 return "OK"
             if controlArguments.find("view=list") != -1:
-<<<<<<< HEAD
-                details.append(
-                    dcc.Link("view as plot", href=url + f"/{selected}/[view=plot]")
-                )
-=======
+
 
                 details.append(dcc.Link("view as plot", href=url + f"/{selected}/[view=plot]"))
->>>>>>> 1afde01b
+
                 # show list
                 details.append(
                     dbc.InputGroup(
