from abc import ABC, abstractmethod
<<<<<<< HEAD
from typing import Any, Dict, Tuple
=======
from typing import Tuple
>>>>>>> 53c4679f
from qm.qua import (
    declare,
    fixed,
    demod,
    set_dc_offset,
    align,
    wait,
    measure,
    QuaVariableType,
<<<<<<< HEAD
)
from qualang_tools.control_panel.video_mode.dash_tools import BaseDashComponent, ModifiedFlags


class InnerLoopAction(BaseDashComponent, ABC):
    def __init__(self, component_id: str = "inner-loop"):
        super().__init__(component_id=component_id)

=======
    play,
    ramp,
    assign,
    elif_,
    else_,
    if_,
    ramp_to_zero
)
from qm.qua.lib import Cast, Math

class InnerLoopAction(ABC):
>>>>>>> 53c4679f
    @abstractmethod
    def __call__(self, x: QuaVariableType, y: QuaVariableType) -> Tuple[QuaVariableType, QuaVariableType]:
        pass

    def initial_action(self):
        pass

    def final_action(self):
        pass


class BasicInnerLoopAction(InnerLoopAction):
    """Inner loop action for the video mode: set voltages and measure.

    This class is responsible for performing the inner loop action for the video mode.
    It is used to set the voltages and measure the readout pulse.

    Args:
        x_element: The name of the element along the x-axis to set the voltage.
        y_element: The name of the element along the y-axis to set the voltage.
        readout_element: The name of the element to measure.
        readout_pulse: The name of the pulse to measure.
        pre_measurement_delay: The delay before the measurement in ns.
    """

    def __init__(
        self,
        x_element: str,
        y_element: str,
        readout_element: str,
        readout_pulse: str = "readout",
        pre_measurement_delay: float = 1e-6,
    ):
        self.x_elem = x_element
        self.y_elem = y_element
        self.readout_elem = readout_element
        self.readout_pulse = readout_pulse
        self.pre_measurement_delay = pre_measurement_delay

    def set_dc_offsets(self, x: QuaVariableType, y: QuaVariableType):
        set_dc_offset(self.x_elem, "single", x)
        set_dc_offset(self.y_elem, "single", y)

    def __call__(self, x: QuaVariableType, y: QuaVariableType) -> Tuple[QuaVariableType, QuaVariableType]:
        outputs = {"I": declare(fixed), "Q": declare(fixed)}

        self.set_dc_offsets(x, y)
        align()
        pre_measurement_delay_cycles = int(self.pre_measurement_delay * 1e9 // 4)
        if pre_measurement_delay_cycles >= 4:
            wait(pre_measurement_delay_cycles)
        measure(
            self.readout_pulse,
            self.readout_elem,
            None,
            demod.full("cos", outputs["I"]),
            demod.full("sin", outputs["Q"]),
        )

        return outputs["I"], outputs["Q"]

    def initial_action(self):
        set_dc_offset(self.x_elem, "single", 0)
        set_dc_offset(self.y_elem, "single", 0)
        align()


class BasicInnerLoopActionQuam(InnerLoopAction):
    """Inner loop action for the video mode: set voltages and measure.

    This class is responsible for performing the inner loop action for the video mode.
    It is used to set the voltages and measure the readout pulse.

    Args:
        x_element: The QUAM Channel object along the x-axis.
        y_element: The QUAM Channel object along the y-axis.
        readout_pulse: The QUAM Pulse object to measure.
        pre_measurement_delay: The optional delay before the measurement.
    """

    def __init__(self, x_element, y_element, readout_pulse, pre_measurement_delay: float = 0.0, ramp_rate: float = 0.0):
        self.x_elem = x_element
        self.y_elem = y_element
        self.readout_pulse = readout_pulse
        self.pre_measurement_delay = pre_measurement_delay
        self.ramp_rate = ramp_rate

        self._last_x_voltage = None
        self._last_y_voltage = None
        self.reached_voltage = None

    def perform_ramp(self, element, previous_voltage, new_voltage):
        ramp_cycles_ns_V = declare(int, int(1e9 / self.ramp_rate / 4))
        qua_ramp = declare(fixed, self.ramp_rate / 1e9)
        dV = declare(fixed)
        duration = declare(int)
        self.reached_voltage = declare(fixed)
        assign(dV, new_voltage - previous_voltage)
        # duration = Math.abs(Cast.mul_int_by_fixed(ramp_cycles_ns_V, dV))
        assign(duration, Math.abs(Cast.mul_int_by_fixed(ramp_cycles_ns_V, dV)))

        with if_(duration > 4):
            with if_(dV > 0):
                assign(self.reached_voltage, previous_voltage + Cast.mul_fixed_by_int(qua_ramp, duration << 2))
                play(ramp(self.ramp_rate / 1e9), element.name, duration=duration)
            with else_():
                assign(self.reached_voltage, previous_voltage - Cast.mul_fixed_by_int(qua_ramp, duration << 2))
                play(ramp(-self.ramp_rate / 1e9), element.name, duration=duration)
        with else_():
            element.play("step", amplitude_scale=dV << 2)
            assign(self.reached_voltage, new_voltage)

    def set_dc_offsets(self, x: QuaVariableType, y: QuaVariableType):
        if self.ramp_rate > 0:
            if getattr(self.x_elem, "sticky", None) is None:
                raise RuntimeError("Ramp rate is not supported for non-sticky elements")
            if getattr(self.y_elem, "sticky", None) is None:
                raise RuntimeError("Ramp rate is not supported for non-sticky elements")

            self.perform_ramp(self.x_elem, self._last_x_voltage, x)
            assign(self._last_x_voltage, self.reached_voltage)
            self.perform_ramp(self.y_elem, self._last_y_voltage, y)
            assign(self._last_y_voltage, self.reached_voltage)
        else:
            self.x_elem.set_dc_offset(x)
            self.y_elem.set_dc_offset(y)

            assign(self._last_x_voltage, x)
            assign(self._last_y_voltage, y)
        # self._last_x_voltage = x
        # self._last_y_voltage = y

    def __call__(self, x: QuaVariableType, y: QuaVariableType) -> Tuple[QuaVariableType, QuaVariableType]:
        self.set_dc_offsets(x, y)
        align()

        pre_measurement_delay_cycles = int(self.pre_measurement_delay * 1e9 // 4)
        if pre_measurement_delay_cycles >= 4:
            wait(pre_measurement_delay_cycles)

        I, Q = self.readout_pulse.channel.measure(self.readout_pulse.id)

        return I, Q

    def initial_action(self):
        self._last_x_voltage = declare(fixed, 0.0)
        self._last_y_voltage = declare(fixed, 0.0)
        self.set_dc_offsets(0, 0)
        align()

    def final_action(self):
        if self.ramp_rate > 0:
            if getattr(self.x_elem, "sticky", None) is None:
                raise RuntimeError("Ramp rate is not supported for non-sticky elements")
            if getattr(self.y_elem, "sticky", None) is None:
                raise RuntimeError("Ramp rate is not supported for non-sticky elements")

            ramp_to_zero(self.x_elem.name)
            ramp_to_zero(self.y_elem.name)
            assign(self._last_x_voltage, 0.0)
            assign(self._last_y_voltage, 0.0)
        else:
            self.set_dc_offsets(0, 0)
        align()<|MERGE_RESOLUTION|>--- conflicted
+++ resolved
@@ -1,9 +1,5 @@
 from abc import ABC, abstractmethod
-<<<<<<< HEAD
-from typing import Any, Dict, Tuple
-=======
 from typing import Tuple
->>>>>>> 53c4679f
 from qm.qua import (
     declare,
     fixed,
@@ -13,28 +9,21 @@
     wait,
     measure,
     QuaVariableType,
-<<<<<<< HEAD
+    play,
+    ramp,
+    assign,
+    else_,
+    if_,
+    ramp_to_zero,
 )
-from qualang_tools.control_panel.video_mode.dash_tools import BaseDashComponent, ModifiedFlags
+from qualang_tools.control_panel.video_mode.dash_tools import BaseDashComponent
+from qm.qua.lib import Cast, Math
 
 
 class InnerLoopAction(BaseDashComponent, ABC):
-    def __init__(self, component_id: str = "inner-loop"):
+    def __init__(self, component_id: str =  "inner-loop"):
         super().__init__(component_id=component_id)
 
-=======
-    play,
-    ramp,
-    assign,
-    elif_,
-    else_,
-    if_,
-    ramp_to_zero
-)
-from qm.qua.lib import Cast, Math
-
-class InnerLoopAction(ABC):
->>>>>>> 53c4679f
     @abstractmethod
     def __call__(self, x: QuaVariableType, y: QuaVariableType) -> Tuple[QuaVariableType, QuaVariableType]:
         pass
