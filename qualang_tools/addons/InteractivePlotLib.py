import __main__ as _main_module
import datetime
import glob
import inspect
import os
from io import BytesIO

import dill
import matplotlib.colors as Colors
import matplotlib.patches as patches
import matplotlib.pyplot as plt
import numpy as np
import pandas as pd
import win32clipboard as clip
import win32con
from IPython import get_ipython
from PIL import ImageGrab
from matplotlib.collections import PolyCollection
from matplotlib.collections import QuadMesh
from scipy import optimize
from scipy.spatial import Voronoi
from scipy.special import erf

ipython = get_ipython()


class InteractivePlotLib:
    def __init__(self, doc_path=""):
        fig_numbers = plt.get_fignums()
        for i in fig_numbers:
            plt.close(plt.figure(i))
        self.figs = {}
        if doc_path:
            self.doc = Document(doc_path)
        else:
            self.doc = ""

    def garbage_collector(self):
        fig_numbers = plt.get_fignums()
        mark_to_delete = []
        for i in self.figs:
            if self.figs[i].fig.number not in fig_numbers:
                mark_to_delete.append(i)
        for i in mark_to_delete:
            del self.figs[i].fig
            del self.figs[i]

        for i in list(set(plt.get_fignums()) - set(self.figs.keys())):
            fig = plt.figure(i)
            self.figs[fig.number] = InteractivePlotLibFigure(fig, self.doc, self)

    def figure(self, ind=-1):
        self.garbage_collector()
        if ind in list(self.figs.keys()):
            self.figs[ind].fig.canvas.mpl_disconnect(self.figs[ind].cid)
            self.figs[ind].fig.canvas.mpl_disconnect(self.figs[ind].cid2)
            self.figs[ind].fig.canvas.mpl_disconnect(self.figs[ind].cid3)
            self.figs[ind].fig.canvas.mpl_disconnect(self.figs[ind].cid4)
        if ind < 0:
            fig = plt.figure()
        else:
            fig = plt.figure(ind)
        if len(fig.axes) == 0:
            plt.axes()
        self.figs[fig.number] = InteractivePlotLibFigure(fig, self.doc, self)
        return fig

    def load(self, number):
        pre_load_fig_numbers = plt.get_fignums()
        out = self.doc.load(number)
        self.garbage_collector()
        post_load_fig_numbers = plt.get_fignums()
        for i in list(set(post_load_fig_numbers) - set(pre_load_fig_numbers)):
            h = self.figure(i)
            for t in h.axes[0].texts:
                if len(t.get_text()) > 5 and t.get_text()[:5] == "Scan ":
                    t.remove()
            plt.show()
            plt.pause(1e-6)
        return out


def extract_data_from_mesh(obj):
    array = obj.get_array()
    width = obj._meshWidth
    height = obj._meshHeight
    data = np.reshape(array, [height, width])
    x = np.unique(obj._coordinates[:, :, 0].flatten())
    y = np.unique(obj._coordinates[:, :, 1].flatten())
    x2 = (x[:-1] + x[1:]) / 2
    y2 = (y[:-1] + y[1:]) / 2
    return data, x, y, x2, y2


def extract_data_from_pcolor(obj):
    array = obj.get_array()
    x_ext = np.unique(np.array([[vertex[0] for vertex in path.vertices] for path in obj._paths]).flatten())
    y_ext = np.unique(np.array([[vertex[1] for vertex in path.vertices] for path in obj._paths]).flatten())
    x_ext2 = (x_ext[:-1] + x_ext[1:]) / 2
    if len(y_ext) > 1:
        y_ext2 = (y_ext[:-1] + y_ext[1:]) / 2
    else:
        y_ext2 = y_ext
    x2d = np.tile(x_ext2, [len(y_ext2), 1])
    y2d = np.tile(y_ext2, [len(x_ext2), 1]).T
    print(len(y_ext2))
    data = np.reshape(array, [len(y_ext2), len(x_ext2)])
    return data, x2d, y2d, x_ext2, y_ext2, x_ext, y_ext


class InteractivePlotLibFigure:
    def __init__(self, fig, doc, master_obj):
        self.fig = fig
        self.ax = self.fig.axes[0]
        self.doc = doc
        self.master_obj = master_obj

        self.line_selected = None
        self.th = 0.2
        self.th_point_advantage = 2

        self.correct_order = [0]

        self.marker_mode = False
        self.marker_list = [[]]

        self.voronoi_mode = False
        self.voronoi_obj = InteractivePlotLibFigure.Voronoi_Qplt(self)

        self.grid_state = False

        self.fig.canvas.mpl_disconnect(self.fig.canvas.manager.key_press_handler_id)
        self.cid = self.fig.canvas.mpl_connect("button_press_event", self.mouse_click)
        self.cid2 = self.fig.canvas.mpl_connect("key_press_event", self.keyboard_click)
        self.cid3 = self.fig.canvas.mpl_connect("key_release_event", self.keyboard_release)
        self.cid4 = self.fig.canvas.mpl_connect("button_release_event", self.mouse_release)

        self.lines = []
        self.rectangle = None
        self.state = self.ProtoStateMachine(self, done=True)
        self.plot_type = "plot"

    def user_interaction(self, type, event):
        self.refresh_axis()
        if self.state.done:
            if type == "mouse_click":
                xlim = self.ax.get_xlim()
                ylim = self.ax.get_ylim()
                bbox = self.ax.get_window_extent().transformed(self.fig.dpi_scale_trans.inverted())  # axes bounding box

                if event.y < bbox.ymin * self.fig.dpi:
                    if event.x < (bbox.xmin + (bbox.xmax - bbox.xmin) / 5) * self.fig.dpi:
                        self.state = InteractivePlotLibFigure.StateMachineLim(self, "xstart")
                    elif event.x > (bbox.xmax - (bbox.xmax - bbox.xmin) / 5) * self.fig.dpi:
                        self.state = InteractivePlotLibFigure.StateMachineLim(self, "xend")
                    else:
                        self.state = InteractivePlotLibFigure.StateMachineLabel(self, "xlabel")

                elif event.y > bbox.ymax * self.fig.dpi:
                    self.state = InteractivePlotLibFigure.StateMachineLabel(self, "title")

                elif event.x < bbox.xmin * self.fig.dpi:
                    if event.y < (bbox.ymin + (bbox.ymax - bbox.ymin) / 5) * self.fig.dpi:
                        self.state = InteractivePlotLibFigure.StateMachineLim(self, "ystart")
                    elif event.y > (bbox.ymax - (bbox.ymax - bbox.ymin) / 5) * self.fig.dpi:
                        self.state = InteractivePlotLibFigure.StateMachineLim(self, "yend")
                    else:
                        self.state = InteractivePlotLibFigure.StateMachineLabel(self, "ylabel")

                elif event.x > bbox.xmax * self.fig.dpi:
                    self.state = InteractivePlotLibFigure.StateMachineLegend(self)

                else:
                    self.plot_type = "plot"
                    self.detect_curve_click(
                        event.xdata,
                        event.ydata,
                        xlim,
                        ylim,
                        bbox.width,
                        bbox.height,
                    )
                    if (
                        self.line_selected is not None
                        and event.button == 3
                        and hasattr(self.line_selected.obj, "InteractivePlotLib_Type")
                        and self.line_selected.obj.InteractivePlotLib_Type == "Fit"
                    ):
                        func = self.line_selected.obj.fit_func
                        xlim = self.ax.get_xlim()
                        x = np.linspace(min(xlim), max(xlim), 1001)
                        y = func(x)
                        self.line_selected.obj.set_xdata(x)
                        self.line_selected.obj.set_ydata(y)

                        print("FITTTTT")
                    if self.line_selected is None and isinstance(self.ax.get_children()[0], PolyCollection):
                        self.plot_type = "pcolor"
                        self.line_selected = InteractivePlotLibFigure.PcolorSelected(self, self.ax.get_children()[0])

                    if self.line_selected is None and isinstance(self.ax.get_children()[0], QuadMesh):
                        self.plot_type = "mesh"
                        self.line_selected = InteractivePlotLibFigure.MeshSelected(self, self.ax.get_children()[0])

            elif type == "keyboard_click":
                if event.key == "ctrl+v":
                    clip.OpenClipboard()
                    data = clip.GetClipboardData()
                    clip.CloseClipboard()
                    lines = data.split("\r\n")[:-1]
                    if len(lines[0].split("\t")) <= 2:
                        out = np.array(([i.split("\t") for i in data.split("\r\n")[:-1]]), "double")
                        if np.shape(out)[1] == 2:
                            self.ax.plot(out[:, 0], out[:, 1], linewidth=1)
                        elif np.shape(out)[1] == 1:
                            self.ax.plot(out[:, 1], linewidth=1)

                    elif (len(lines[0].split("\t")) > 2) and len(lines) == 2:
                        self.ax.plot(
                            np.array(lines[0].split("\t")[1:], "double"),
                            np.array(lines[1].split("\t")[1:], "double"),
                            linewidth=1,
                        )
                        self.ax.legend([np.array(lines[1].split("\t")[0], "double")])
                    else:
                        x_values = np.array(lines[0].split("\t")[1:], "double")
                        y_values = np.array([i.split("\t")[0] for i in lines[1:]], "double")
                        out_2d = np.array(([i.split("\t")[1:] for i in lines[1:]]), "double")
                        print(x_values)
                        print(y_values)
                        print(out_2d)
                        self.ax.pcolormesh(x_values, y_values, out_2d, shading="auto")

                if event.key == "m":
                    self.marker_mode = not self.marker_mode

                if event.key == "shift+m" or event.key == "M":
                    self.marker_list.append([])

                if event.key == "alt+m":
                    self.marker_list = [[]]
                    self.marker_mode = False

                if event.key == "a":
                    self.ax.axis("equal")

                if event.key == "v":
                    self.state = InteractivePlotLibFigure.StateMachineVoronoi(self)

                if event.key == "alt+v":
                    self.voronoi_obj.remove()

                if event.key == "f":
                    self.state = InteractivePlotLibFigure.StateMachineFit(self)

                if event.key == "g":
                    self.grid_state = not self.grid_state
                    self.ax.grid(self.grid_state)

                if event.key == "alt+f":
                    self.remove_fit()

                if event.key == "shift+s" or event.key == "S":
                    if self.doc.doc:
                        self.doc.doc(list(self.master_obj.figs.keys()))

                if event.key == "s":
                    if self.doc.doc:
                        self.doc.doc([plt.gcf().number])

                if event.key == "r":
                    self.state = InteractivePlotLibFigure.StateMachineRect(self)

                if event.key == "alt+r":
                    self.rectangle = None

                if event.key == "n":
                    self.master_obj.figure()

                if event.key == "alt+l":
                    self.ax.get_legend().set_visible(not self.ax.get_legend().get_visible())

                if event.key == "p" and self.plot_type == "plot":
                    self.convert_to_pcolormesh()
                    self.plot_type = "mesh"

                if self.line_selected:
                    if event.key == "t":
                        self.line_selected.transpose()

                    if event.key == "l" and (self.plot_type == "pcolor" or self.plot_type == "mesh"):
                        self.line_selected.convert_to_lines()
                        self.line_selected = None
                        self.plot_type = "plot"

                    if event.key == "c":
                        self.state = InteractivePlotLibFigure.StateMachineColor(self)

                    if event.key == ":":
                        self.state = InteractivePlotLibFigure.StateMachineCommand(self)

                    if event.key == "ctrl+c":
                        self.line_selected.copy_to_clipboard()

                    if event.key == "delete":
                        self.line_selected.delete()

                    if event.key == "alt+delete":
                        self.line_selected.delete_neg()

                    if event.key == "up":
                        self.line_selected.correct_order(1)

                    if event.key == "down":
                        self.line_selected.correct_order(-1)

                    if event.key.isnumeric():
                        self.line_selected.line_width = int(event.key)
                        self.line_selected.emphasize_line_width()

            elif type == "keyboard_release":
                pass  # {"key": event.key}
        else:
            self.state.event(type, event)

        if self.state.done:
            self.state = self.ProtoStateMachine(self, done=True)

        self.refresh_figure()

    def convert_to_pcolormesh(self):
        self.lines = self.get_lines()
        y_bare = [float(value.get_text()) for value in self.ax.get_legend().texts]
        xmat = []
        ymat = []
        datamat = []
        for i, line in enumerate(self.lines):
            xmat.append(line.get_xdata())
            ymat.append([y_bare[i]] * len(line.get_xdata()))
            datamat.append(line.get_ydata())
        for line in self.lines:
            line.remove()
        self.lines = []
        obj = self.ax.pcolormesh(xmat, ymat, datamat, shading="auto")
        _, x, y, _, _ = extract_data_from_mesh(obj)
        self.ax.set_xlim([min(x), max(x)])
        self.ax.set_ylim([min(y), max(y)])
        self.ax.get_legend().remove()

    def detect_curve_click(self, base_x, base_y, base_xlim, base_ylim, width, height):
        scale_convert = InteractivePlotLibFigure.ConvertLogLin([self.ax.get_xscale(), self.ax.get_yscale()])
        line_list = self.get_lines_fit_extended()
        candidate = {"line_index": -1, "distance_2": np.inf, "xy": (0, 0)}
        x0 = scale_convert.convert[0](base_x)
        y0 = scale_convert.convert[1](base_y)
        xlim = scale_convert.convert[0](base_xlim)
        ylim = scale_convert.convert[1](base_ylim)

        xdiff = np.sqrt((xlim[1] - xlim[0]) ** 2 / width**2)
        ydiff = np.sqrt((ylim[1] - ylim[0]) ** 2 / height**2)

        for j, line in enumerate(line_list):
            x = scale_convert.bound[0](line.get_xdata())
            y = scale_convert.bound[1](line.get_ydata())
            idx = (x >= base_xlim[0]) & (x <= base_xlim[1]) & (y >= base_ylim[0]) & (y <= base_ylim[1])
            idx = np.where(idx)[0]
            idx = list(set.union(set(idx), set(idx + 1), set(idx - 1)))
            idx = [i for i in idx if i >= 0 and i < len(x)]

            if len(idx) == 0:
                continue

            x = scale_convert.convert[0](x[idx])
            y = scale_convert.convert[1](y[idx])

            x_n = x / xdiff
            y_n = y / ydiff
            x0_n = x0 / xdiff
            y0_n = y0 / ydiff
            if line.get_linestyle() == "None":
                norm_2 = (
                    (x0_n - x_n) ** 2 + (y0_n - y_n) ** 2
                ) / self.th_point_advantage  # give advantage for choosing a point over a line
                ind = np.argmin(norm_2)
                if norm_2[ind] < candidate["distance_2"]:
                    candidate["line_index"] = j
                    candidate["distance_2"] = norm_2[ind]

                    candidate["xy"] = (
                        scale_convert.un_convert[0](x_n[ind] * xdiff),
                        scale_convert.un_convert[1](y_n[ind] * ydiff),
                    )
            else:
                for i in range(len(x_n) - 1):
                    d_2, x4, y4 = self.p4((x_n[i], y_n[i]), (x_n[i + 1], y_n[i + 1]), (x0_n, y0_n))

                    if d_2 < candidate["distance_2"]:
                        candidate["line_index"] = j
                        candidate["distance_2"] = d_2
                        candidate["xy"] = (
                            scale_convert.un_convert[0](x4 * xdiff),
                            scale_convert.un_convert[1](y4 * ydiff),
                        )

        self.line_selected = None  # deselect line if selected
        if candidate["distance_2"] < self.th**2:
            self.line_selected = InteractivePlotLibFigure.LineSelected(
                self,
                line_list[candidate["line_index"]],
                candidate["line_index"],
                candidate["xy"],
            )

    def remove_fit(self):
        if hasattr(self.ax, "fit_markers"):
            for marker in self.ax.fit_markers:
                marker.remove()
        lines = self.ax.get_lines()
        for line in lines:
            if hasattr(line, "InteractivePlotLib_Type") and (
                line.InteractivePlotLib_Type == "Fit" or line.InteractivePlotLib_Type == "Fit_markers"
            ):
                line.remove()

    def predefined_fit_pcolor(self, req="n", Type="pcolor"):
        if Type == "pcolor":
            data, x2d, y2d, x_ext2, y_ext2, x_ext, y_ext = extract_data_from_pcolor(self.line_selected.obj)
        else:
            data, x2d, y2d, x_ext2, y_ext2 = extract_data_from_mesh(self.line_selected.obj)

        fit_line_x = []
        fit_line_y = []
        if req == "n":
            data = -data
        if req == "p":
            pass
        for i, d in enumerate(data):
            fit_line_x.append(x_ext2[np.argmax(d)])
            fit_line_y.append([y_ext2[i]])
        (line,) = self.ax.plot(fit_line_x, fit_line_y, ".m")
        setattr(line, "InteractivePlotLib_Type", "Fit")

    def predefined_fit(self, req="g"):
        self.remove_fit()
        print(req)
        if req == "remove":
            return 0
        if req.isnumeric():
            Fit(int(req), self.ax)
        elif req == "g":
            Fit(lambda x: np.exp(-(x**2) / 2), self.ax)
        elif req == "e":
            Fit(lambda x: np.exp(x), self.ax)
        elif req == "l":
            Fit(lambda x: 1 / (1 + x**2), self.ax)
        elif req == "r":
            Fit(lambda x: erf(x), self.ax)
        elif req == "s":
            x = self.ax.get_lines()[0].get_xdata()
            y = self.ax.get_lines()[0].get_ydata()
            w = np.fft.fft(y)
            freqs = np.fft.fftfreq(len(x))
            new_f = freqs[1 : len(freqs // 2)]
            out_freq = new_f[np.argmax(np.abs(w[1 : len(freqs // 2)]))]
            omega = out_freq / np.mean(np.diff(x)) * 2 * np.pi
            xlim = self.ax.get_xlim()
            request_x_scale = 1 / omega / (xlim[1] - xlim[0])
            print(request_x_scale)
            Fit(lambda x: np.sin(x), self.ax, {"x_scale": request_x_scale})
        elif req == "S":
            ax = self.ax
            x = ax.get_lines()[0].get_xdata()
            y = ax.get_lines()[0].get_ydata()
            w = np.fft.fft(y)
            freqs = np.fft.fftfreq(len(x))
            new_w = w[1 : len(freqs // 2)]
            new_f = freqs[1 : len(freqs // 2)]

            ind = new_f > 0
            new_f = new_f[ind]
            new_w = new_w[ind]

            out_freq = new_f[np.argmax(np.abs(new_w))]
            omega = out_freq / np.mean(np.diff(x)) * 2 * np.pi
            xlim = ax.get_xlim()
            request_x_scale = 1 / omega / (xlim[1] - xlim[0])
            print(request_x_scale)
            y_extra_scale = np.diff(ax.get_ylim())[0]
            Fit(
                lambda x, a: a[3] + a[2] * np.sin(a[0] * x) * np.exp(-x * a[1]),
                ax,
                {
                    "initial_guess": [omega, 1, 1, 0],
                    "func": "sin*exp",
                    "y_scale": y_extra_scale,
                    "text": lambda a: f"f = {a[0]/(2*np.pi)} [Hz]\n tau = {1/a[1]} [s]\n amp = {a[2]*y_extra_scale}\n y_offset={a[3]*y_extra_scale}",
                },
            )
        else:
            idx = req.find(",")
            convert_function = eval("lambda x,a: " + req[:idx])
            Fit(
                convert_function,
                self.ax,
                {
                    "initial_guess": eval(req[(idx + 1) :]),
                    "func": "lambda x,a: " + req[:idx],
                },
            )

    def p4(self, p1, p2, p3):
        x1, y1 = p1
        x2, y2 = p2
        x3, y3 = p3
        dx, dy = x2 - x1, y2 - y1
        det = dx * dx + dy * dy
        if det == 0:
            return np.inf, 0, 0
        a = (dy * (y3 - y1) + dx * (x3 - x1)) / det
        if a < 0 or a > 1:
            return np.inf, 0, 0

        x4, y4 = x1 + a * dx, y1 + a * dy
        d_2 = (x4 - x3) ** 2 + (y4 - y3) ** 2
        return d_2, x4, y4

    class proto_2d_graphics:
        def delete(self_2d):
            if self_2d.sup_self.rectangle:
                x_list = self_2d.x
                y_list = self_2d.y
                data = self_2d.data
                ind_x = np.array([True] * len(x_list))
                ind_y = np.array([True] * len(y_list))

                ind_x = (x_list >= self_2d.sup_self.rectangle.x[0]) & (x_list <= self_2d.sup_self.rectangle.x[1])
                ind_y = (y_list >= self_2d.sup_self.rectangle.y[0]) & (y_list <= self_2d.sup_self.rectangle.y[1])
                self_2d.sup_self.rectangle = None
                x_list = x_list[ind_x]
                y_list = y_list[ind_y]
                data = np.array(data, "double")
                data[
                    np.where(ind_y)[0][0] : np.where(ind_y)[0][-1] + 1,
                    np.where(ind_x)[0][0] : np.where(ind_x)[0][-1] + 1,
                ] = np.NaN
                self_2d.obj.set_array(data.flatten())
                self_2d.data = data

            else:
                self_2d.obj.remove()
                self_2d.alive = False

        def transpose(self_2d):
            self_2d.obj.remove()
            xlim = self_2d.sup_self.ax.get_xlim()
            ylim = self_2d.sup_self.ax.get_ylim()
            x_new = self_2d.y
            y_new = self_2d.x
            data_new = self_2d.data.T
            print("HI")
            self_2d.obj = self_2d.plot(x_new, y_new, data_new)

            self_2d.x = x_new
            self_2d.y = y_new
            self_2d.data = data_new
            self_2d.sup_self.ax.set_xlim(ylim)
            self_2d.sup_self.ax.set_ylim(xlim)

        def copy_to_clipboard(self_2d):
            data = ""
            x_list = self_2d.x2
            y_list = self_2d.y2
            data = self_2d.data
            ind_x = np.array([True] * len(x_list))
            ind_y = np.array([True] * len(y_list))
            data_s = ""
            if self_2d.sup_self.rectangle:
                ind_x = (x_list >= self_2d.sup_self.rectangle.x[0]) & (x_list <= self_2d.sup_self.rectangle.x[1])
                ind_y = (y_list >= self_2d.sup_self.rectangle.y[0]) & (y_list <= self_2d.sup_self.rectangle.y[1])
                self_2d.sup_self.rectangle = None
                x_list = x_list[ind_x]
                y_list = y_list[ind_y]
                data = data[
                    np.where(ind_y)[0][0] : np.where(ind_y)[0][-1] + 1,
                    np.where(ind_x)[0][0] : np.where(ind_x)[0][-1] + 1,
                ]
                print(data)

            data_s += f" ,{','.join([str(i) for i in x_list])}\r\n".replace(",", "\t")
            for j in range(len(y_list)):
                data_s += f"{y_list[j]},{','.join([str(i) for i in data[j]])}\r\n".replace(",", "\t")
            clip.OpenClipboard()
            clip.EmptyClipboard()
            clip.SetClipboardData(win32con.CF_UNICODETEXT, data_s)
            clip.CloseClipboard()

        def convert_to_lines(self_2d):
            print("HI")
            self_2d.obj.remove()
            cmap = plt.cm.get_cmap("jet")
            if len(self_2d.y2) == 1:
                self_2d.sup_self.ax.plot(self_2d.x2, self_2d.data[0])
            else:
                for i in range(len(self_2d.y2)):
                    self_2d.sup_self.ax.plot(
                        self_2d.x2,
                        self_2d.data[i],
                        color=cmap(i / (len(self_2d.y2) - 1)),
                    )
            self_2d.sup_self.ax.legend(self_2d.y2)
            self_2d.sup_self.ax.set_xlim([min(self_2d.x2), max(self_2d.x2)])
            self_2d.sup_self.ax.set_ylim(
                [
                    min(np.array(self_2d.data).flatten()),
                    max(np.array(self_2d.data).flatten()),
                ]
            )

    class Voronoi_Qplt:
        def __init__(self_voronoi, sup_self):
            self_voronoi.sup_self = sup_self
            self_voronoi.markers = []
            self_voronoi.graphical_objects = []

        def remove(self_voronoi):
            for obj in self_voronoi.graphical_objects:
                obj.remove()
            self_voronoi.graphical_objects = []
            self_voronoi.markers = []

        def generate_voronoi(self_voronoi):
            xlim = self_voronoi.sup_self.ax.get_xlim()
            ylim = self_voronoi.sup_self.ax.get_ylim()
            sup_self = self_voronoi.sup_self

            for obj in self_voronoi.graphical_objects:
                obj.remove()
            self_voronoi.graphical_objects = []

            points = np.array(self_voronoi.markers)
            (l,) = sup_self.ax.plot(points[:, 0], points[:, 1], "om")
            self_voronoi.graphical_objects.append(l)

            if len(points) == 2:
                if points[0][1] - points[1][1] == 0:
                    x = (points[0][0] + points[1][0]) / 2
                    (l,) = sup_self.ax.plot([x, x], [max(ylim), min(ylim)], "m")
                elif points[0][0] - points[1][0] == 0:
                    y = (points[0][1] + points[1][1]) / 2
                    (l,) = sup_self.ax.plot([max(xlim), min(xlim)], [y, y], "m")
                else:
                    slope = (points[0][1] - points[1][1]) / (points[0][0] - points[1][0])
                    prep_slope = -1 / slope
                    point0 = np.array([points[0][0] + points[1][0], points[0][1] + points[1][1]]) / 2
                    xy = line_in_lim(point0, prep_slope, xlim, ylim)
                    (l,) = sup_self.ax.plot([xy[0][0], xy[1][0]], [xy[0][1], xy[1][1]], "m")
                    self_voronoi.graphical_objects.append(l)

            if len(points) > 2:
                vor = Voronoi(points)

                (l,) = sup_self.ax.plot(vor.vertices[:, 0], vor.vertices[:, 1], "*y")
                self_voronoi.graphical_objects.append(l)

                for simplex in vor.ridge_vertices:
                    simplex = np.asarray(simplex)
                    if np.all(simplex >= 0):
                        (l,) = sup_self.ax.plot(vor.vertices[simplex, 0], vor.vertices[simplex, 1], "r-")
                        self_voronoi.graphical_objects.append(l)

                center = points.mean(axis=0)
                for pointidx, simplex in zip(vor.ridge_points, vor.ridge_vertices):
                    simplex = np.asarray(simplex)
                    if np.any(simplex < 0):
                        i = simplex[simplex >= 0][0]  # finite end Voronoi vertex
                        t = points[pointidx[1]] - points[pointidx[0]]  # tangent
                        t /= np.linalg.norm(t)
                        n = np.array([-t[1], t[0]])  # normal
                        midpoint = points[pointidx].mean(axis=0)
                        point = vor.vertices[i]
                        far_point = point + np.sign(np.dot(midpoint - center, n)) * n * np.sqrt(
                            np.diff(xlim) ** 2 + np.diff(ylim) ** 2
                        )

                        (l,) = sup_self.ax.plot(
                            [vor.vertices[i, 0], far_point[0]],
                            [vor.vertices[i, 1], far_point[1]],
                            "r-",
                        )
                        self_voronoi.graphical_objects.append(l)

            data, x, y, _, _ = extract_data_from_mesh(self_voronoi.sup_self.ax.get_children()[0])

            x_mean = (x[1:] + x[:-1]) / 2
            y_mean = (y[1:] + y[:-1]) / 2
            x_rep = np.tile(x_mean, [len(y_mean), 1])
            y_rep = np.tile(y_mean, [len(x_mean), 1]).T

            distances_2 = []
            for p in points:
                distances_2.append((x_rep - p[0]) ** 2 + (y_rep - p[1]) ** 2)

            ind = np.argmin(distances_2, axis=0)
            sum_vec = []
            for i in range(len(points)):
                sum_vec.append(np.sum(data[ind == i]))
            print(f"points: {points}")
            print(f"population: {sum_vec}")

            plt.pause(0.0001)

        def add_marker(self_voronoi, x, y):
            self_voronoi.markers.append([x, y])
            self_voronoi.generate_voronoi()

        def mouse_click(self_voronoi, x, y):
            self_voronoi.x_click = x
            self_voronoi.y_click = y

        def move_marker(self_voronoi, x_click, y_click, x_release, y_release):
            distance = []
            for xy in self_voronoi.markers:
                distance.append((x_click - xy[0]) ** 2 + (y_click - xy[1]) ** 2)
            ind = np.argmin(distance)
            self_voronoi.markers[ind] = [x_release, y_release]
            self_voronoi.generate_voronoi()

    class MeshSelected(proto_2d_graphics):
        def __init__(self_mesh, sup_self, obj):
            self_mesh.sup_self = sup_self
            self_mesh.obj = obj
            (
                self_mesh.data,
                self_mesh.x,
                self_mesh.y,
                self_mesh.x2,
                self_mesh.y2,
            ) = extract_data_from_mesh(obj)

            self_mesh.plot = lambda x, y, data: self_mesh.sup_self.ax.pcolormesh(x, y, data)

    class PcolorSelected(proto_2d_graphics):
        def __init__(self_pcolor, sup_self, obj):
            self_pcolor.sup_self = sup_self
            self_pcolor.obj = obj
            data, x2d, y2d, x, y, x2, y2 = extract_data_from_pcolor(obj)
            self_pcolor.data = data

            self_pcolor.x = x2
            self_pcolor.y = y2
            self_pcolor.x2 = x
            self_pcolor.y2 = y
            self_pcolor.plot = lambda x, y, data: self_pcolor.sup_self.ax.pcolormesh(x, y, data)

    class LineSelected:
        def __init__(self_line, sup_self, obj, line_index_selected, xy):
            self_line.sup_self = sup_self
            self_line.obj = obj
            self_line.line_index_selected = line_index_selected
            self_line.line_width = self_line.obj.get_linewidth()

            self_line.emphasize_line_width()
            self_line.alive = True
            self_line.click_xy = xy
            if sup_self.marker_mode:
                sup_self.marker_list[-1] = Marker(sup_self.ax, self_line.click_xy)
            if hasattr(self_line.obj, "fit_text"):
                print(self_line.obj.fit_text)
                clip.OpenClipboard()
                clip.EmptyClipboard()
                clip.SetClipboardData(win32con.CF_UNICODETEXT, self_line.obj.fit_text)
                clip.CloseClipboard()

        def transpose(self_line):
            y = self_line.obj.get_xdata()
            x = self_line.obj.get_ydata()
            self_line.obj.set_xdata(x)
            self_line.obj.set_ydata(y)
            xlim = self_line.sup_self.ax.get_xlim()
            ylim = self_line.sup_self.ax.get_ylim()
            self_line.sup_self.ax.set_xlim(ylim)

            self_line.sup_self.ax.set_ylim(xlim)

        def emphasize_line_width(self_line):
            if self_line.obj.get_linestyle() == "None":
                self_line.obj.set_marker("o")
            else:
                self_line.obj.set_linewidth(self_line.line_width + 1)

        def restore_line_width(self_line):
            if self_line.obj.get_linestyle() == "None":
                self_line.obj.set_marker(".")
            else:
                self_line.obj.set_linewidth(self_line.line_width)

        def copy_to_clipboard(self_line):
            data = ""
            x_list = self_line.obj.get_xdata()
            y_list = self_line.obj.get_ydata()
            if self_line.sup_self.rectangle:
                x_list, y_list = self_line.sup_self.rectangle.filter(x_list, y_list)
                self_line.sup_self.rectangle = None
            for x, y in zip(x_list, y_list):
                data += f"{x}\t{y}\r\n"
            clip.OpenClipboard()
            clip.EmptyClipboard()
            clip.SetClipboardData(win32con.CF_UNICODETEXT, data)
            clip.CloseClipboard()

        def delete(self_line):
            if self_line.sup_self.rectangle:
                x_list = self_line.obj.get_xdata()
                y_list = self_line.obj.get_ydata()
                x_list, y_list, _ = self_line.sup_self.rectangle.filter_neg(x_list, y_list)
                self_line.obj.set_xdata(x_list)
                self_line.obj.set_ydata(y_list)
                self_line.sup_self.rectangle = None
            else:
                self_line.obj.remove()
                self_line.alive = False

        def delete_neg(self_line):
            if self_line.sup_self.rectangle:
                x_list = self_line.obj.get_xdata()
                y_list = self_line.obj.get_ydata()
                x_list, y_list, _ = self_line.sup_self.rectangle.filter(x_list, y_list)
                self_line.obj.set_xdata(x_list)
                self_line.obj.set_ydata(y_list)
                self_line.sup_self.rectangle = None

        def color(self_line, key):
            self_line.obj.set_color(key)

        def correct_order(self_line, change):
            sup_self = self_line.sup_self
            sup_self.check_zorder()
            local_order = sup_self.correct_order[self_line.line_index_selected]
            new_order = local_order + change

            if new_order > np.max(sup_self.correct_order) or new_order < np.min(sup_self.correct_order):
                return
            # test
            local_idx = self_line.line_index_selected
            to_replace_idx = np.where(np.array(sup_self.correct_order) == new_order)[0]
            if len(to_replace_idx) == 1:
                sup_self.correct_order[local_idx] = new_order
                sup_self.correct_order[to_replace_idx[0]] = local_order
            sup_self.update_zorder()

        def __del__(self_line):
            if self_line.alive:
                self_line.restore_line_width()

    def check_zorder(self):
        self.lines = self.get_lines()
        while len(self.correct_order) < len(self.lines):
            self.correct_order.append(max(self.correct_order) + 1)

    def update_zorder(self):
        for i, line in enumerate(self.lines):
            line.set_zorder(self.correct_order[i] + 2.5)

        return 0

    def get_lines(self, compare_list=["Native"]):
        self.lines = []
        lines_list_raw = self.ax.get_lines()
        for line in lines_list_raw:
            if not hasattr(line, "InteractivePlotLib_Type"):
                setattr(line, "InteractivePlotLib_Type", "Native")
            for comp in compare_list:
                if line.InteractivePlotLib_Type == comp:
                    self.lines.append(line)
                    break

        return self.lines

    def get_lines_fit_extended(self):
        return self.get_lines(compare_list=["Native", "Fit_markers", "Fit"])

    class ConvertLogLin:
        def __init__(self_loglin, type_list):  # x,y
            self_loglin.convert = []
            self_loglin.un_convert = []
            self_loglin.bound = []
            for t in type_list:
                if t == "log":
                    self_loglin.convert.append(lambda x: np.log10(np.maximum(x, 1e-16)))
                    self_loglin.bound.append(lambda x: np.maximum(x, 1e-16))
                    self_loglin.un_convert.append(lambda x: 10**x)
                elif t == "linear":
                    self_loglin.convert.append(lambda x: x)
                    self_loglin.bound.append(lambda x: x)
                    self_loglin.un_convert.append(lambda x: x)
                else:
                    print("unknown scale")

    def refresh_axis(self):
        self.ax = plt.gca()

    def refresh_figure(self):
        self.fig.canvas.draw()

    def mouse_click(self, event):
        self.user_interaction("mouse_click", event)

    def mouse_release(self, event):
        self.user_interaction("mouse_release", event)

    def keyboard_click(self, event):
        self.user_interaction("keyboard_click", event)

    def keyboard_release(self, event):
        self.user_interaction("keyboard_release", event)

    class ProtoStateMachine:
        def __init__(self_state, sup_self, done=False):
            self_state.done = done
            self_state.sup_self = sup_self

        def __del__(self_state):
            try:
                self_state.sup_self.refresh_figure()
            except BaseException:
                pass

    class StateMachineLegend(ProtoStateMachine):
        def __init__(self_state, sup_self):
            super().__init__(sup_self)
            self_state.legend = [""]
            self_state.lines = sup_self.get_lines()
            if sup_self.ax.get_legend():
                sup_self.ax.get_legend().set_visible(True)
                self_state.legend = [i.get_text() for i in sup_self.ax.get_legend().texts]
            self_state.legend_original = self_state.legend[:]
            self_state.index = 0
            self_state.text_obj = InteractivePlotLibFigure.InteractiveText(
                self_state.legend[self_state.index], self_state.update_legend
            )

        def event(self_state, type, event):
            if type == "keyboard_click":
                if event.key == "down":
                    if self_state.index < len(self_state.lines) - 1:
                        self_state.text_obj.done()
                        self_state.index += 1
                        if self_state.index >= len(self_state.legend):
                            self_state.legend.append("")
                        self_state.text_obj = InteractivePlotLibFigure.InteractiveText(
                            self_state.legend[self_state.index],
                            self_state.update_legend,
                        )

                elif event.key == "up":
                    if self_state.index > 0:
                        self_state.text_obj.done()
                        self_state.index -= 1
                        self_state.text_obj = InteractivePlotLibFigure.InteractiveText(
                            self_state.legend[self_state.index],
                            self_state.update_legend,
                        )

                else:
                    self_state.done = self_state.text_obj.react_to_key_press(event.key)

            elif type == "mouse_click":
                self_state.done = self_state.text_obj.done()
                self_state.sup_self.user_interaction("mouse_click", event)

        def update_legend(self_state, text):
            self_state.legend[self_state.index] = text
            self_state.sup_self.ax.legend(self_state.legend)

    class StateMachineLim(ProtoStateMachine):
        def __init__(self_state, sup_self, type="xlabel"):
            super().__init__(sup_self)
            self_state.type = type
            self_state.curser_location = 0
            self_state.command_stage = ""
            self_state.old_units = ""
            xlim = sup_self.ax.get_xlim()
            ylim = sup_self.ax.get_ylim()
            if type == "xstart":
                text = str(xlim[0])
                loc = [xlim[0], ylim[0]]
                va = "bottom"
                ha = "left"
            elif type == "xend":
                text = str(xlim[1])
                loc = [xlim[1], ylim[0]]
                va = "bottom"
                ha = "right"
            if type == "ystart":
                text = str(ylim[0])
                loc = [xlim[0], ylim[0]]
                va = "bottom"
                ha = "left"
            elif type == "yend":
                text = str(ylim[1])
                loc = [xlim[0], ylim[1]]
                va = "top"
                ha = "left"
            else:
                pass
            self_state.text_box = InteractivePlotLibFigure.TextObj(sup_self.ax, loc, text, ha=ha, va=va)
            self_state.text_obj = InteractivePlotLibFigure.InteractiveText(
                "", self_state.text_box.update_text, format_text=lambda x: x
            )

        def run_command(self_state, command, type):
            if self_state.command_stage == "unit_conversion":
                pass

        def event(self_state, type, event):
            if type == "keyboard_click":
                self_state.done = self_state.text_obj.react_to_key_press(event.key)

            elif type == "mouse_click":
                self_state.done = self_state.text_obj.done()
                self_state.sup_self.user_interaction("mouse_click", event)

            if self_state.done:
                xlim = self_state.sup_self.ax.get_xlim()
                ylim = self_state.sup_self.ax.get_ylim()
                try:
                    if self_state.type == "xstart":
                        self_state.sup_self.ax.set_xlim(np.sort([float(self_state.text_obj.text), xlim[1]]))
                    elif self_state.type == "xend":
                        self_state.sup_self.ax.set_xlim(np.sort([xlim[0], float(self_state.text_obj.text)]))
                    elif self_state.type == "ystart":
                        self_state.sup_self.ax.set_ylim(np.sort([float(self_state.text_obj.text), ylim[1]]))
                    elif self_state.type == "yend":
                        self_state.sup_self.ax.set_ylim(np.sort([ylim[0], float(self_state.text_obj.text)]))
                except BaseException:
                    pass

                self_state.text_box.remove()
                self_state.sup_self.refresh_figure()

    class StateMachineLabel(ProtoStateMachine):
        def __init__(self_state, sup_self, type="xlabel"):
            super().__init__(sup_self)
            self_state.type = type
            self_state.curser_location = 0
            self_state.command_stage = ""
            self_state.old_units = ""

            if type == "xlabel":
                text = sup_self.ax.get_xlabel()

                def set_label(t):
                    return sup_self.ax.set_xlabel(t)

            elif type == "ylabel":
                text = sup_self.ax.get_ylabel()

                def set_label(t):
                    return sup_self.ax.set_ylabel(t)

            elif type == "title":
                text = sup_self.ax.get_title()

                def set_label(t):
                    return sup_self.ax.set_title(t)

            text_help = "commands: \n:lin[ear]\n:log\n:u[nits]\n:[func]"
            self_state.help_box = InteractivePlotLibFigure.HelperText(self_state.sup_self.ax, text_help)

            self_state.text_obj = InteractivePlotLibFigure.InteractiveText(
                text, set_label, lambda x: x, lambda x: self_state.run_command(x, type)
            )

        def run_command(self_state, command, type):
            is_done = True
            if self_state.command_stage == "unit_conversion":
                # try:
                value_unit_split = self_state.text_obj.text.split("[")
                new_units = value_unit_split[1].split("]")[0]
                print(f"old:{self_state.old_units},new:{new_units}")
                convert_function = self_state.convert_units(self_state.old_units, new_units)
                if type == "xlabel":
                    for line in self_state.sup_self.ax.get_lines():
                        line.set_xdata(convert_function(line.get_xdata()))
                    self_state.sup_self.ax.set_xlim(convert_function(self_state.sup_self.ax.get_xlim()))
                elif type == "ylabel":
                    for line in self_state.sup_self.ax.get_lines():
                        line.set_ydata(convert_function(line.get_ydata()))
                    self_state.sup_self.ax.set_ylim(convert_function(self_state.sup_self.ax.get_ylim()))
            else:
                if command == ":lin" or command == ":linear":
                    self_state.text_obj.text = self_state.text_obj.original_text
                    if type == "xlabel":
                        self_state.sup_self.ax.set_xscale("linear")
                    elif type == "ylabel":
                        self_state.sup_self.ax.set_yscale("linear")
                    self_state.text_obj.update_text()
                elif command == ":log":
                    self_state.text_obj.text = self_state.text_obj.original_text
                    if type == "xlabel":
                        self_state.sup_self.ax.set_xscale("log")
                    elif type == "ylabel":
                        self_state.sup_self.ax.set_yscale("log")
                    self_state.text_obj.update_text()
                elif command == ":u" or command == ":units":
                    try:
                        value_unit_split = self_state.text_obj.original_text.split("[")
                        self_state.old_units = value_unit_split[1].split("]")[0]
                        self_state.text_obj.text = value_unit_split[0] + "[]"
                        self_state.text_obj.curser_location = len(self_state.text_obj.text) - 1
                        self_state.text_obj.command_mode = True
                        self_state.text_obj.update_text()
                        self_state.command_stage = "unit_conversion"
                        is_done = False
                    except BaseException:
                        self_state.text_obj.text = self_state.text_obj.original_text
                        self_state.text_obj.update_text()
                        print("can't parse units - label should be 'Amplitude [mV]'")
                else:
                    try:

                        def convert_function(x):
                            return x

                        if type == "xlabel":
                            convert_function = eval("lambda x: " + command[1:])
                            for line in self_state.sup_self.ax.get_lines():
                                line.set_xdata(convert_function(line.get_xdata()))
                            self_state.sup_self.ax.set_xlim(
                                convert_function(np.array(self_state.sup_self.ax.get_xlim()))
                            )

                        elif type == "ylabel":
                            convert_function = eval("lambda y: " + command[1:])
                            for line in self_state.sup_self.ax.get_lines():
                                line.set_ydata(convert_function(line.get_ydata()))
                            self_state.sup_self.ax.set_ylim(
                                convert_function(np.array(self_state.sup_self.ax.get_ylim()))
                            )
                        self_state.text_obj.text = self_state.text_obj.original_text
                        self_state.text_obj.update_text()
                    except BaseException:
                        print("command not parsed")

            return is_done  # mark as done

        def event(self_state, type, event):
            if type == "keyboard_click":
                self_state.done = self_state.text_obj.react_to_key_press(event.key)

            elif type == "mouse_click":
                self_state.done = self_state.text_obj.done()
                self_state.sup_self.user_interaction("mouse_click", event)

            if self_state.done:
                self_state.help_box.remove()
                self_state.sup_self.refresh_figure()

        def convert_units(self, initial, final):
            if initial.lower() == "dbm":  # to Vp

                def to_SI(x):
                    return np.sqrt(50 / 1000) * (10 ** (x / 20)) * np.sqrt(2)

            elif initial[0] == "T":

                def to_SI(x):
                    return x * 1e12

            elif initial[0] == "G":

                def to_SI(x):
                    return x * 1e9

            elif initial[0] == "M":

                def to_SI(x):
                    return x * 1e6

            elif initial[0] == "K":

                def to_SI(x):
                    return x * 1e3

            elif initial[0] == "m":

                def to_SI(x):
                    return x * 1e-3

            elif initial[0] == "u":

                def to_SI(x):
                    return x * 1e-6

            elif initial[0] == "n":

                def to_SI(x):
                    return x * 1e-9

            elif initial[0] == "p":

                def to_SI(x):
                    return x * 1e-12

            elif initial[0] == "f":

                def to_SI(x):
                    return x * 1e-15

            elif initial[0] == "a":

                def to_SI(x):
                    return x * 1e-18

            else:

                def to_SI(x):
                    return x

            if "pp" in initial.lower():

                def to_SI2(x):
                    return to_SI(x / 2)

            elif "rms" in initial.lower():

                def to_SI2(x):
                    return to_SI(x * np.sqrt(2))

            else:
                to_SI2 = to_SI

            if final.lower() == "dbm":  # assuming Vp is input

                def from_SI(x):
                    return 10 * np.log10(((x / np.sqrt(2)) ** 2) * 1000 / 50)

            elif final[0] == "T":

                def from_SI(x):
                    return x * 1e-12

            elif final[0] == "G":

                def from_SI(x):
                    return x * 1e-9

            elif final[0] == "M":

                def from_SI(x):
                    return x * 1e-6

            elif final[0] == "K":

                def from_SI(x):
                    return x * 1e-3

            elif final[0] == "m":

                def from_SI(x):
                    return x * 1e3

            elif final[0] == "u":

                def from_SI(x):
                    return x * 1e6

            elif final[0] == "n":

                def from_SI(x):
                    return x * 1e9

            elif final[0] == "p":

                def from_SI(x):
                    return x * 1e12

            elif final[0] == "f":

                def from_SI(x):
                    return x * 1e15

            elif final[0] == "a":

                def from_SI(x):
                    return x * 1e18

            else:

                def from_SI(x):
                    return x

            if "pp" in final.lower():

                def from_SI2(x):
                    return from_SI(x * 2)

            elif "rms" in final.lower():

                def from_SI2(x):
                    return from_SI(x / np.sqrt(2))

            else:
                from_SI2 = from_SI

            return lambda x: from_SI2(to_SI2(np.array(x)))

    class StateMachineCommand(ProtoStateMachine):
        def __init__(self_state, sup_self):
            super().__init__(sup_self)
            self_state.text_box = InteractivePlotLibFigure.CommandText(sup_self.ax)
            self_state.text_obj = InteractivePlotLibFigure.InteractiveText(
                "",
                self_state.text_box.update_text,
                format_text=lambda x: f"command: {x}",
            )

        def event(self_state, type, event):
            if type == "keyboard_click":
                self_state.done = self_state.text_obj.react_to_key_press(event.key)
            if type == "mouse_click":
                self_state.done = self_state.text_obj.done()
            if self_state.done:
                if self_state.text_obj.text == "colorbar":
                    if self_state.sup_self.plot_type == "mesh" or self_state.sup_self.plot_type == "pcolor":
                        plt.colorbar()

                if self_state.text_obj.text == "log":
                    if self_state.sup_self.plot_type == "mesh" or self_state.sup_self.plot_type == "pcolor":
                        self_state.sup_self.line_selected.obj.set_norm(Colors.LogNorm())
                    elif self_state.sup_self.plot_type == "plot":
                        self_state.sup_self.ax.set_yscale("log")

                if self_state.text_obj.text == "lin" or self_state.text_obj.text == "linear":
                    if self_state.sup_self.plot_type == "mesh" or self_state.sup_self.plot_type == "pcolor":
                        self_state.sup_self.line_selected.obj.set_norm(Colors.Normalize())
                    elif self_state.sup_self.plot_type == "plot":
                        self_state.sup_self.ax.set_yscale("linear")

    class StateMachineColor(ProtoStateMachine):
        def __init__(self_state, sup_self):
            super().__init__(sup_self)
            self_state.text_box = InteractivePlotLibFigure.CommandText(sup_self.ax)
            self_state.text_obj = InteractivePlotLibFigure.InteractiveText(
                "", self_state.text_box.update_text, format_text=lambda x: f"color: {x}"
            )

        def event(self_state, type, event):
            if type == "keyboard_click" or type == "mouse_click":
                self_state.done = self_state.text_obj.done()
                if type == "keyboard_click":
                    self_state.sup_self.line_selected.color(event.key)
                else:
                    self_state.sup_self.user_interaction("mouse_click", event)

    class Rectangle:
        def __init__(self, ax, x, y):
            self.x = np.sort(x)
            self.y = np.sort(y)
            rect = patches.Rectangle(
                (self.x[0], self.y[0]),
                self.x[1] - self.x[0],
                self.y[1] - self.y[0],
                edgecolor="r",
                facecolor="none",
            )
            print(f"x:[{self.x[0]} , {self.x[1]}] \n y:[{self.y[0]} , {self.y[0]}]")
            self.obj = ax.add_patch(rect)

        def filter(self, x, y):
            ind_bool = (x >= self.x[0]) * (x <= self.x[1]) * (y >= self.y[0]) * (y <= self.y[1])
            return np.array(x)[ind_bool], np.array(y)[ind_bool], ind_bool

        def filter_neg(self, x, y):
            ind_bool = (x <= self.x[0]) | (x >= self.x[1]) | (y <= self.y[0]) | (y >= self.y[1])
            return np.array(x)[ind_bool], np.array(y)[ind_bool], ind_bool

        def __del__(self):
            self.obj.remove()

    class StateMachineVoronoi(ProtoStateMachine):
        def __init__(self_state, sup_self):
            super().__init__(sup_self)
            text = "click to add node\n click&drag to move"
            self_state.help_box = InteractivePlotLibFigure.HelperText(self_state.sup_self.ax, text)
            self_state.x = [None, None]
            self_state.y = [None, None]

        def event(self_state, type, event):
            if type == "keyboard_click":
                self_state.done = True  # any key will stop voronoi

            if type == "mouse_click":
                self_state.x[0] = event.xdata
                self_state.y[0] = event.ydata

            if type == "mouse_release":
                self_state.x[1] = event.xdata
                self_state.y[1] = event.ydata
                if self_state.x[1] == self_state.x[0] and self_state.y[1] == self_state.y[0]:
                    self_state.sup_self.voronoi_obj.add_marker(self_state.x[0], self_state.y[0])
                else:
                    self_state.sup_self.voronoi_obj.move_marker(
                        self_state.x[0],
                        self_state.y[0],
                        self_state.x[1],
                        self_state.y[1],
                    )

            if self_state.done:
                self_state.help_box.remove()

    class StateMachineRect(ProtoStateMachine):
        def __init__(self_state, sup_self):
            super().__init__(sup_self)
            text = "Select rectangle\nclick & drag"
            self_state.help_box = InteractivePlotLibFigure.HelperText(self_state.sup_self.ax, text)
            self_state.x = [None, None]
            self_state.y = [None, None]

        def event(self_state, type, event):
            if type == "mouse_click":
                self_state.x[0] = event.xdata
                self_state.y[0] = event.ydata

            if type == "mouse_release":
                self_state.x[1] = event.xdata
                self_state.y[1] = event.ydata
<<<<<<< HEAD
                if (
                    self_state.x[1] == self_state.x[0]
                    and self_state.y[1] == self_state.y[0]
                ):
=======
                if self_state.x[1] == self_state.x[0] and self_state.y[1] == self_state.y[0]:

>>>>>>> 1afde01b
                    self_state.x = self_state.sup_self.ax.get_xlim()
                    if self_state.sup_self.plot_type == "pcolor":
                        _, _, _, _, _, _, y_ext = extract_data_from_pcolor(
                            self_state.sup_self.line_selected.obj  # plt.gca().get_children()[0]
                        )
                        mx = y_ext[y_ext <= self_state.y[0]].max()
                        mm = y_ext[y_ext >= self_state.y[0]].min()
                        self_state.y = [
                            mm - (mx - mm) / 3,
                            mx + (mx - mm) / 3,
                        ]

                self_state.sup_self.rectangle = InteractivePlotLibFigure.Rectangle(
                    self_state.sup_self.ax, self_state.x, self_state.y
                )
                self_state.done = True

            if self_state.done:
                self_state.help_box.remove()

    class StateMachineFit(ProtoStateMachine):
        def __init__(self_state, sup_self):
            super().__init__(sup_self)
            text = "x*a[0]+a[1],[1,1]\n"
            text += "# - polynom\n"
            text += "g - gaussian\n"
            text += "l - lorenzian\n"
            text += "e - exponent\n"
            text += "r - erf\n"
            text += "s - sine\n"
            text += "S - decay sine\n"

            self_state.text_box = InteractivePlotLibFigure.CommandText(sup_self.ax)
            self_state.text_obj = InteractivePlotLibFigure.InteractiveText(
                "",
                self_state.text_box.update_text,
                format_text=lambda x: f"Fit type: {x}",
            )
            self_state.help_box = InteractivePlotLibFigure.HelperText(self_state.sup_self.ax, text)

        def event(self_state, type, event):
            if type == "keyboard_click":
                self_state.done = self_state.text_obj.react_to_key_press(event.key)

            elif type == "mouse_click":
                self_state.done = self_state.text_obj.done()
                self_state.sup_self.user_interaction("mouse_click", event)

            if self_state.done:
                self_state.help_box.remove()
                print(self_state.text_obj.text)
                if self_state.sup_self.plot_type == "plot":
                    InteractivePlotLibFigure.predefined_fit(self_state.sup_self, self_state.text_obj.text)
                elif self_state.sup_self.plot_type == "pcolor" or self_state.sup_self.plot_type == "mesh":
                    InteractivePlotLibFigure.predefined_fit_pcolor(
                        self_state.sup_self,
                        self_state.text_obj.text,
                        self_state.sup_self.plot_type,
                    )
                self_state.sup_self.refresh_figure()

    class InteractiveText:
        # :
        def __init__(
            self_text,
            initial_text,
            update_text_fun,
            format_text=lambda x: x,
            command_func=lambda x: [],
        ):
            self_text.text = initial_text
            self_text.original_text = initial_text
            self_text.format_text = format_text
            self_text.update_text_fun = update_text_fun
            self_text.is_done = False
            self_text.curser_location = len(self_text.text)
            self_text.command_func = command_func
            self_text.update_text()
            self_text.first_key_stroke = True
            self_text.command_mode = False

        def update_text(self_text):
            buf = self_text.text
            if not self_text.is_done:
                buf = buf[: self_text.curser_location] + "|" + buf[self_text.curser_location :]
            self_text.update_text_fun(self_text.format_text(buf))
            self_text.first_key_stroke = False

        def done(self_text):
            self_text.is_done = True
            self_text.update_text()
            return self_text.is_done

        def react_to_key_press(self_text, key):
            # print(self_text.first_key_stroke)
            if key == "enter":
                if (len(self_text.text) > 0 and self_text.text[0] == ":") or self_text.command_mode:
                    is_done = self_text.command_func(self_text.text)
                    if is_done:
                        return self_text.done()
                    else:
                        return is_done  # =False

                return self_text.done()

            elif key == "escape":
                self_text.text = self_text.original_text
                return self_text.done()

            elif key == "backspace":
                if (len(self_text.text) > 0) and (self_text.curser_location > 0):
                    self_text.text = (
                        self_text.text[: self_text.curser_location - 1] + self_text.text[self_text.curser_location :]
                    )
                    self_text.curser_location -= 1

            elif key == ":" and self_text.first_key_stroke:
                self_text.curser_location = 1
                self_text.text = ":"

            elif key == "delete":
                self_text.curser_location = 0
                self_text.text = ""

            elif key == "left":
                if self_text.curser_location > 0:
                    self_text.curser_location -= 1

            elif key == "right":
                if self_text.curser_location < len(self_text.text):
                    self_text.curser_location += 1

            elif len(key) == 1:
                self_text.text = (
                    self_text.text[: self_text.curser_location] + key + self_text.text[self_text.curser_location :]
                )
                self_text.curser_location += 1

            else:
                return self_text.is_done

            self_text.update_text()

            return self_text.is_done

    class TextObj:
        def __init__(self_textobj, ax, loc, text="", ha="left", va="top"):
            print(loc)
            self_textobj.text_obj = ax.text(
                loc[0],
                loc[1],
                text,
                ha=ha,
                va=va,
            )

        def update_text(self_textobj, text):
            self_textobj.text_obj.set_text(text)

        def remove(self_textobj):
            self_textobj.text_obj.remove()

        def __del__(self_textobj):
            try:
                self_textobj.text_obj.remove()
            except BaseException:
                pass

    class CommandText(TextObj):
        def __init__(self, ax, text=""):
            super().__init__(ax, (min(ax.get_xlim()), max(ax.get_ylim())), text)

    class HelperText(TextObj):
        def __init__(self, ax, text=""):
            super().__init__(ax, (max(ax.get_xlim()), max(ax.get_ylim())), text, ha="right")


class Marker:
    def __init__(self_marker, ax, loc, text="", color=".g"):
        if not text:
            x_text = f"{loc[0]:0.3f}" if ((np.abs(loc[0]) > 1e-2) and (np.abs(loc[0]) < 1e2)) else f"{loc[0]:0.2e}"
            y_text = f"{loc[1]:0.3f}" if ((np.abs(loc[1]) > 1e-2) and (np.abs(loc[1]) < 1e2)) else f"{loc[1]:0.2e}"
            text = f"[{x_text},{y_text}]"
        self_marker.text = InteractivePlotLibFigure.TextObj(ax, loc, text, "left", "bottom")
        self_marker.text.text_obj.set_bbox(dict(facecolor="white", alpha=0.5, edgecolor="none"))
        (self_marker.point,) = ax.plot(loc[0], loc[1], color)
        setattr(self_marker.point, "InteractivePlotLib_Type", "Marker")
        plt.pause(0.001)

    def remove(self_marker):
        try:
            self_marker.point.remove()
            self_marker.text.remove()
        except BaseException:
            pass

    def __del__(self_marker):
        self_marker.remove()


class Document:
    def __init__(self, Data_path):
        self.Data_path = Data_path

    def doc(self, figs, unfiltered_variables=[], ignore=[]):
        print(figs)
        if not unfiltered_variables:
            unfiltered_variables = {}

            unfiltered_variables_module = _main_module

            att_list = dir(unfiltered_variables_module)

            for att in att_list:
                if att[0] == "_":
                    continue
                unfiltered_variables[att] = getattr(unfiltered_variables_module, att)

        self.ignore = ignore

        scan_number = self.save(unfiltered_variables)
        self.scan_number = scan_number
        print(type(figs))
        if type(figs) is list or type(figs) is np.ndarray:
            for fig in figs:
                self.save_fig(fig_number=fig, scan_number=scan_number)

        else:
            self.save_fig(fig_number=figs, scan_number=scan_number)

    def white_list(self, x, var):
        if x[0] == "_":
            return []
        if type(var) not in [
            np.ndarray,
            list,
            float,
            int,
            str,
            dict,
            complex,
            tuple,
        ]:
            return []
        if x in ["In", "Out", "exit", "get_ipython", "quit"]:
            return []
        if x in self.ignore:
            return []

        return x

    def get_variables(self, unfiltered_variables):
        out = []

        for x in sorted(unfiltered_variables.keys()):
            to_append = self.white_list(x, unfiltered_variables[x])
            if to_append:
                out.append(to_append)
        return out

    def get_last_scan_number(self):
        file_list = os.listdir(self.Data_path)

        if not file_list:
            scan_number = -1
        else:
            scans_list = [-1]
            for x in file_list:
                if "scan" in x:
                    scans_list.append(int(x.split("_")[0].split("scan")[1]))
            scan_number = max(scans_list)
        return scan_number

    def save(self, unfiltered_variables):
        Data_path = self.Data_path
        try:
            os.remove("./temp_code.txt")
        except BaseException:
            pass

        ipython.magic('history -n -f "./temp_code.txt"')
        f = open("./temp_code.txt", "r")
        code = f.read()
        f.close()

        scan_number = self.get_last_scan_number() + 1
        now = datetime.datetime.now()
        current_time = now.strftime("%Y_%m_%d_%H_%M_%S")
        info = {}
        variables = self.get_variables(unfiltered_variables)
        for variable in variables:
            info[variable] = unfiltered_variables[variable]
            if type(info[variable]) is list:
                for i in range(len(info[variable])):
                    if str(type(info[variable][i])).split("'")[1].split(".")[0] == "matplotlib":
                        info[variable][i] = []
        info["code"] = code
        dill.dump(
            info,
            open((Data_path + "/scan{}_{}.dat").format(scan_number, current_time), "wb"),
        )
        print(variables)
        return scan_number

    def load(self, n, load_figures=True):
        Data_path = self.Data_path

        if load_figures:
            try:
                if isinstance(n, int):
                    figures_path = glob.glob(Data_path + "\\scan" + str(n) + "_*.pkl")
                else:
                    figures_path = [n]

                for figure_path in figures_path:
                    dill.load(open(figure_path, "rb"))

            except BaseException:
                print("problem loading figures")

        if isinstance(n, int):
            data_path = glob.glob(Data_path + "\\scan" + str(n) + "_*.dat")
        else:
            data_path = glob.glob(n.split("fig")[0] + "*.dat")

            print(data_path)

        if len(data_path) > 0:
            loaded_data = dill.load(open(data_path[0], "rb"))
        else:
            print("no such scan!")
            return 0

        print(loaded_data.keys())

        return loaded_data

    def save_fig(self, fig_number, scan_number=0):
        path = self.Data_path

        name = (
            "scan"
            + str(scan_number)
            + "_fig"
            + str(fig_number)
            + "_"
            + datetime.datetime.now().strftime("%Y_%m_%d_%H_%M_%S")
        )
        path = os.path.join(path, name)

        h = plt.figure(fig_number)
        for t in h.axes[0].texts:
            if len(t.get_text()) > 5 and t.get_text()[:5] == "Scan ":
                t.remove()

        plt.text(
            plt.gca().get_xlim()[0],
            plt.gca().get_ylim()[1],
            "Scan " + str(self.scan_number),
            fontsize=12,
            va="top",
        )
        plt.pause(0.01)
        h.savefig(path + ".png")

        dill.dump(h, open(path + ".pkl", "wb"))

        self.generate_csv_data(h, path)

        image = ImageGrab.grab()
        output = BytesIO()
        mngr = plt.get_current_fig_manager()
        rect = mngr.window.geometry().getRect()
        image = image.crop((rect[0], rect[1], rect[0] + rect[2], rect[1] + rect[3]))

        image.convert("RGB").save(output, "BMP")
        data = output.getvalue()[14:]
        output.close()
        clip.OpenClipboard()
        clip.EmptyClipboard()
        clip.SetClipboardData(win32con.CF_DIB, data)
        clip.CloseClipboard()

        return path

    def generate_csv_data(self, fig, path):
        data = []
        ax = fig.get_axes()[0]
        for line in ax.get_lines():
            data.append({"x": line.get_xdata(), "y": line.get_ydata()})
        leg = ax.get_legend()
        if leg is not None:
            leg_names = []
            for t in ax.get_legend().get_texts():
                leg_names.append(t.get_text())
        else:
            leg_names = ["line " + str(i + 1) for i in range(len(data))]

        title = ax.get_title()
        if title == "":
            title = "untitled"

        xlabel = ax.get_xlabel()
        if xlabel == "":
            xlabel = "x"

        ylabel = ax.get_ylabel()
        if ylabel == "":
            ylabel = "y"

        all_x_data = [j for i in data for j in i["x"]]
        all_y_data = [j for i in data for j in i["y"]]
        all_leg_names = []

        for i in range(len(data)):
            if i < len(leg_names):
                all_leg_names += [leg_names[i]] * len(data[i]["x"])
            else:
                all_leg_names += [f"line {i}"] * len(data[i]["x"])
        df = pd.DataFrame(
            {
                "title": [title] * len(all_x_data),
                "legend": all_leg_names,
                xlabel: all_x_data,
                ylabel: all_y_data,
            }
        )
        df.to_csv(path + ".csv")


class Fit:
    def __init__(self, fit_type=1, ax=[], options={}):
        self.res = []
        if not ax:
            ax = plt.gca()
        self.ax = ax
        lines = self.ax.get_lines()
        if type(fit_type) == int:
            self.res = {
                "fit_type": [],
                "fit_func": [],
                "x": [],
                "y": [],
                "yf": [],
                "p": [],
                "y0": [],
                "x0": [],
                "dp": [],
                "dx0": [],
                "dy0": [],
                "ddp": [],
                "ddx0": [],
                "ddy0": [],
            }
        elif fit_type.__code__.co_argcount == 2:
            self.res = {
                "fit_type": [],
                "fit_func": [],
                "x": [],
                "y": [],
                "yf": [],
                "a": [],
                "func": [],
            }
        else:
            self.res = {
                "fit_type": [],
                "fit_func": [],
                "x": [],
                "y": [],
                "yf": [],
                "x_shift": [],
                "y_shift": [],
                "x_scale": [],
                "y_scale": [],
                "y_mid": [],
            }
        order_list = []
        for line in lines:
            order_list.append(line.zorder)
        idx = range(len(lines))
        for i in idx:
            if hasattr(lines[i], "InteractivePlotLib_Type") and (
                lines[i].InteractivePlotLib_Type == "Fit"
                or lines[i].InteractivePlotLib_Type == "Fit_markers"
                or lines[i].InteractivePlotLib_Type == "Marker"
            ):
                continue
            single_fit = SingleFit(lines[i], fit_type, ax, options)
            if not single_fit.ok:
                continue
            self.res["fit_type"].append(single_fit.fit_type)
            self.res["fit_func"].append(single_fit.fit_func)
            self.res["x"].append(single_fit.x)
            self.res["y"].append(single_fit.y)
            self.res["yf"].append(single_fit.yf)
            if type(fit_type) == int:
                self.res["p"].append(single_fit.p)
                self.res["y0"].append(single_fit.y0)
                self.res["x0"].append(single_fit.x0)
                self.res["dp"].append(single_fit.dp)
                self.res["dx0"].append(single_fit.dx0)
                self.res["dy0"].append(single_fit.dy0)
                self.res["ddp"].append(single_fit.ddp)
                self.res["ddx0"].append(single_fit.ddx0)
                self.res["ddy0"].append(single_fit.ddy0)
            elif fit_type.__code__.co_argcount == 2:
                self.res["a"].append(single_fit.popt)
                self.res["func"].append(options["func"])
            else:
                self.res["x_shift"].append(single_fit.x_shift)
                self.res["y_shift"].append(single_fit.y_shift)
                self.res["x_scale"].append(single_fit.x_scale)
                self.res["y_scale"].append(single_fit.y_scale)
                self.res["y_mid"].append(single_fit.y_mid)

            setattr(single_fit.fit_line_obj, "print", single_fit.text)
            setattr(single_fit.fit_line_obj, "fit_func", single_fit.fit_func)
            setattr(single_fit.fit_line_obj, "x_original", lines[i].get_xdata())
            setattr(single_fit.fit_line_obj, "y_original", lines[i].get_ydata())

        setattr(self.ax, "fit", self.res)
        if hasattr(single_fit, "fit_line_markers_obj"):
            setattr(self.ax, "fit_markers", single_fit.fit_line_markers_obj)
        setattr(_main_module, "fit", self.res)

    def __repr__(self):
        return str(self.res)


class SingleFit:
    def __init__(self, line, fit_type=1, ax=[], options={}):
        if not ax:
            ax = plt.gca()
        self.fit_type = fit_type
        self.ax = ax
        self.fit_func = lambda x: np.zeros_like(x)
        self.x = ([],)
        self.y = ([],)
        self.yf = ([],)
        self.x_shift = (0,)
        self.y_shift = (0,)
        self.x_scale = (1,)
        self.y_scale = (1,)
        self.y_mid = (0,)

        if callable(fit_type):
            if fit_type.__code__.co_argcount == 1:
                self.ok = self.fit_scaled_function(line, options)

            if fit_type.__code__.co_argcount == 2:
                x_data, y_data = self.get_xdata_ydata_from_axes(line)
                x_scale, y_scale = 1, 1

                if "y_scale" in options:
                    y_scale = options["y_scale"]
                if "x_scale" in options:
                    x_scale = options["y_scale"]

                popt = curve_fit3(
                    lambda x, a: fit_type(x, a),
                    x_data / x_scale,
                    y_data / y_scale,
                    options["initial_guess"],
                )
                print(f"func = { options ['func'] }, a = {popt}")
                self.fit_func = lambda x: fit_type(x / x_scale, popt) * y_scale
                (l,) = plt.plot(x_data, self.fit_func(x_data), "m", linewidth=2)
                self.fit_line_obj = l
                setattr(self.fit_line_obj, "InteractivePlotLib_Type", "Fit")
                self.ok = True
                self.popt = popt
                if "text" in options:
                    self.text = options["text"](popt)
                else:
                    self.text = f"a = {popt}"
                print(self.text)
                self.x = x_data
                self.y = y_data
                self.yf = self.fit_func(x_data)
            else:
                pass

        elif type(fit_type) == int:
            self.ok = self.fit_polygon(line, options)

        else:
            pass

    def get_xdata_ydata_from_axes(self, line):
        ax = self.ax

        xlim = ax.get_xlim()
        ylim = ax.get_ylim()

        x_data = np.array(line.get_xdata())
        y_data = np.array(line.get_ydata())

        idx = (x_data >= xlim[0]) & (x_data <= xlim[1]) & (y_data >= ylim[0]) & (y_data <= ylim[1])
        x_data = x_data[idx]
        y_data = y_data[idx]
        return x_data, y_data

    def plot_points_of_interest(self, points_of_interest_x, points_of_interest_y):
        xlim = plt.gca().get_xlim()
        ylim = plt.gca().get_ylim()
        self.fit_line_markers_obj = []
        for x, y in zip(points_of_interest_x, points_of_interest_y):
            self.fit_line_markers_obj.append(Marker(plt.gca(), [x, y], color=".r"))
        for marker in self.fit_line_markers_obj:
            setattr(marker.point, "InteractivePlotLib_Type", "Fit_markers")
            setattr(
                marker.point,
                "InteractivePlotLib_Fit_Parent",
                self.fit_line_obj,
            )
        plt.gca().set_xlim(xlim)
        plt.gca().set_ylim(ylim)

    def fit_polygon(self, line, options):
        x_data, y_data = self.get_xdata_ydata_from_axes(line)
        if len(x_data) == 0:
            return False
        poly = np.polyfit(x_data, y_data, self.fit_type)
        self.p = poly
        self.fit_func = lambda x: np.polyval(poly, x)

        (l,) = plt.plot(x_data, self.fit_func(x_data), "m", linewidth=2)
        self.fit_line_obj = l
        setattr(self.fit_line_obj, "InteractivePlotLib_Type", "Fit")
        self.x = x_data
        self.y = y_data
        self.yf = self.fit_func(x_data)
        self.y0 = self.fit_func(0)
        self.x0 = np.array(np.real([i for i in np.roots(poly) if np.isreal(i)]))
        self.dp = np.polyder(self.p)
        self.dx0 = np.array(np.real([i for i in np.roots(self.dp) if np.isreal(i)]))
        self.dy0 = [self.fit_func(i) for i in self.dx0]
        self.ddp = np.polyder(self.dp)
        self.ddx0 = np.array(np.real([i for i in np.roots(self.ddp) if np.isreal(i)]))
        self.ddy0 = [self.fit_func(i) for i in self.ddx0]
        points_of_interest_x = np.hstack([0, self.x0, self.dx0, self.ddx0])
        points_of_interest_y = np.hstack([self.y0, [0] * len(self.x0), self.dy0, self.ddy0])

        self.plot_points_of_interest(points_of_interest_x, points_of_interest_y)

        funcString = f"poly {self.fit_type}"
        text = f"func: {funcString}\n"

        text += "x0:"
        for i in self.x0:
            text += f"{i:2.2e},"
        text = text[:-1]
        text += f"\ny0:{self.y0}\n"
        if self.fit_type > 1:
            text += "d(x0,y0):"
            for dx0, dy0 in zip(self.dx0, self.dy0):
                text += f"({dx0:2.2e},{dy0:2.2e}),"
            text = text[:-1]
        text += f" poly:{self.p}\n"

        if self.fit_type == 0:
            self.mean = poly[0]
            text += f"mean: {self.mean:2.2e}\n"

        if self.fit_type == 1:
            self.slope = poly[0]
            text += f"slope: {self.slope:2.2e}\n"

        self.text = text
        setattr(self.fit_line_obj, "fit_text", text)
        setattr(self.fit_line_obj, "fit_func", self.fit_func)
        print(text)
        return True

    def fit_scaled_function(self, line, options):
        func = self.fit_type

        ax = self.ax

        xlim = ax.get_xlim()
        ylim = ax.get_ylim()
        x_data, y_data = self.get_xdata_ydata_from_axes(line)
        if len(x_data) == 0:
            return False

        x_dummy = np.linspace(-np.pi / 2, np.pi / 2, 11)
        y_dummy = func(x_dummy)
        y_dummy_max = max(y_dummy)
        y_dummy_min = min(y_dummy)

        def scale_and_fit_function(f, x, shift_x, scale_x, shift_y, scale_y):
            return (f((x - shift_x) / scale_x) - shift_y) / scale_y

        shift_data_x = np.mean(xlim)
        shift_data_y = np.mean(ylim)

        scale_data_x = xlim[1] - xlim[0]
        scale_data_y = ylim[1] - ylim[0]

        scaled_x = (x_data - shift_data_x) / scale_data_x
        scaled_y = (y_data - shift_data_y) / scale_data_y

        mean_function = (y_dummy_max + y_dummy_min) / 2
        delta_function = y_dummy_max - y_dummy_min
        if "x_scale" in options:
            scaling_x_constant = options["x_scale"]
        else:
            scaling_x_constant = 0.1

        def R2(y, y_fit):
            ss_res = np.sum((y - y_fit) ** 2)
            ss_tot = np.sum((y - np.mean(y)) ** 2)
            r2 = 1 - (ss_res / ss_tot)
            return r2

        def even_or_odd(func):
            y1 = func(1)
            y2 = func(-1)
            if y1 == y2:
                return "even"
            elif y1 == -y2:
                return "odd"
            else:
                return "other"

        function_symmetry_type = even_or_odd(func)
        if function_symmetry_type == "even":
            initial_guess = [
                [0, scaling_x_constant, mean_function, delta_function],
                [0, scaling_x_constant, mean_function, -delta_function],
            ]
        elif function_symmetry_type == "odd":
            initial_guess = [
                [0, scaling_x_constant, mean_function, delta_function],
                [0, -scaling_x_constant, mean_function, delta_function],
            ]
        else:
            initial_guess = [
                [0, scaling_x_constant, mean_function, delta_function],
                [0, -scaling_x_constant, mean_function, delta_function],
                [0, scaling_x_constant, mean_function, -delta_function],
                [0, -scaling_x_constant, mean_function, -delta_function],
            ]
        candidate_list = []
        for guess in initial_guess:
            popt = curve_fit2(
                lambda x, *args: scale_and_fit_function(func, x, *args),
                scaled_x,
                scaled_y,
                guess,
            )

            candidate_list.append(
                {
                    "popt": popt,
                    "R2": R2(scaled_y, scale_and_fit_function(func, scaled_x, *popt)),
                }
            )

        idx = np.argmin([1 - i["R2"] for i in candidate_list])
        popt = candidate_list[idx]["popt"]

        output = [
            popt[0] * scale_data_x + shift_data_x,
            popt[1] * scale_data_x,
            -(scale_data_y / (popt[3]) * popt[2] - shift_data_y),
            scale_data_y / popt[3],
        ]

        self.fit_func = lambda x: func((x - output[0]) / output[1]) * output[3] + output[2]
        (l,) = plt.plot(x_data, self.fit_func(x_data), "m", linewidth=2)
        self.fit_line_obj = l
        setattr(self.fit_line_obj, "InteractivePlotLib_Type", "Fit")
        self.x = x_data
        self.y = y_data
        self.yf = self.fit_func(x_data)
        self.x_shift = output[0]
        self.y_shift = output[2]
        self.x_scale = output[1]
        self.y_scale = output[3]
        self.y_mid = self.fit_func(0)
        points_of_interest_x = np.hstack([self.x_shift, 0])
        points_of_interest_y = np.hstack([self.fit_func(self.x_shift), self.fit_func(0)])
        self.plot_points_of_interest(points_of_interest_x, points_of_interest_y)

        try:
            funcString = str(inspect.getsourcelines(func)[0])
            funcString = funcString.strip("['\\n']").split(" = ")[1]
            funcString = funcString.split(":")[1][1:]
        except BaseException:
            funcString = "?"

        text = f"func: {funcString}\n"
        text += f"→x:{self.x_shift:2.2e},↑y:{self.y_shift:2.2e}\n"
        text += f"↔x:{self.x_scale:2.2e},↕y:{self.y_scale:2.2e}\n"
        self.text = text
        setattr(self.fit_line_obj, "fit_text", text)
        print(text)
        return True


def curve_fit2(f, x, y, a0):
    def opt(x, y, a):
        return np.sum(np.abs(f(x, *a) - y) ** 2)

    out = optimize.minimize(lambda a: opt(x, y, a), a0)
    return out["x"]


def curve_fit3(f, x, y, a0):
    def opt(x, y, a):
        return np.sum(np.abs(f(x, a) - y) ** 2)

    out = optimize.minimize(lambda a: opt(x, y, a), a0)
    return out["x"]


def line_in_lim(point0, slope, xlim, ylim):
    def line(x):
        return (x - point0[0]) * slope + point0[1]

    def inv_line(y):
        return (y - point0[1]) / slope + point0[0]

    xy = []
    for x in [min(xlim), max(xlim)]:
        if line(x) > max(ylim):
            xy.append([inv_line(max(ylim)), max(ylim)])
        elif line(x) < min(ylim):
            xy.append([inv_line(min(ylim)), min(ylim)])
        else:
            xy.append([x, line(min(xlim))])
    return xy<|MERGE_RESOLUTION|>--- conflicted
+++ resolved
@@ -1426,15 +1426,8 @@
             if type == "mouse_release":
                 self_state.x[1] = event.xdata
                 self_state.y[1] = event.ydata
-<<<<<<< HEAD
-                if (
-                    self_state.x[1] == self_state.x[0]
-                    and self_state.y[1] == self_state.y[0]
-                ):
-=======
+
                 if self_state.x[1] == self_state.x[0] and self_state.y[1] == self_state.y[0]:
-
->>>>>>> 1afde01b
                     self_state.x = self_state.sup_self.ax.get_xlim()
                     if self_state.sup_self.plot_type == "pcolor":
                         _, _, _, _, _, _, y_ext = extract_data_from_pcolor(
