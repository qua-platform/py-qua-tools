--- conflicted
+++ resolved
@@ -4,12 +4,6 @@
 description = "The qualang_tools package includes various tools related to QUA programs in Python"
 authors = ["Quantum Machines <info@quantum-machines.co>"]
 license = "BSD-3-Clause"
-<<<<<<< HEAD
-authors = ["QM <qua-libs@quantum-machines.co>"]
-packages = [{ include = "qualang_tools" }]
-include = []
-exclude = ["**/tests/**"]
-=======
 packages = [
     { include = "qualang_tools" }
 ]
@@ -18,7 +12,6 @@
 exclude = [
     "**/tests/**",
 ]
->>>>>>> 37c741ad
 readme = "README.md"
 homepage = "https://github.com/qua-platform/py-qua-tools"
 
