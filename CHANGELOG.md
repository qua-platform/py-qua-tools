--- conflicted
+++ resolved
@@ -4,13 +4,11 @@
 The format is based on [Keep a Changelog](https://keepachangelog.com/en/1.0.0/)
 
 ## [Unreleased]
-<<<<<<< HEAD
 ### Added
 - Support for Python 3.12
-=======
+
 ### Fixed
 - external_frameworks/qcodes - Fixed the driver to be compatible with qm-qua==1.2.1.
->>>>>>> 54b2b16e
 
 ## [0.18.1] - 2024-11-05
 ### Added
