--- conflicted
+++ resolved
@@ -4,13 +4,11 @@
 The format is based on [Keep a Changelog](https://keepachangelog.com/en/1.0.0/)
 
 ## [Unreleased]
-<<<<<<< HEAD
 ### Added
 - characterization/two_qubit_rb - Migrate standard two-qubit randomized benchmarking implementation.
-=======
+- 
 ### Fixed
  - wirer - Added test-case for OPX+ and Octave with fixed-frequency tranmsons.
->>>>>>> d58f7e1e
 
 ## [0.18.2] - 2024-12-23
 ### Added
