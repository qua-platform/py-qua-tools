--- conflicted
+++ resolved
@@ -4,17 +4,15 @@
 The format is based on [Keep a Changelog](https://keepachangelog.com/en/1.0.0/)
 
 ## [Unreleased]
-<<<<<<< HEAD
 ## [0.15.1] - 2023-06-07
 ### Changed
-- loosened requirements on `pandas`
-=======
+- Loosened requirements on `pandas`
+
 ### Added
 - External_frameworks/qcodes - Add the possibility to input a scale factor to the get_measurement_parameter() function in order to convert the results from Volts to an arbitrary unit.
 
 ### Fixed
 - External_frameworks/qcodes - Now it is possible to plot several results on the same graph with the inspectr tool.
->>>>>>> cc0cf33b
 
 ## [0.15.0] - 2023-05-15
 ### Added
