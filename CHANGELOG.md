# Changelog
All notable changes to this project will be documented in this file.

The format is based on [Keep a Changelog](https://keepachangelog.com/en/1.0.0/)

## [Unreleased]
<<<<<<< HEAD
### Added
- config - Added helper functions to get the MW-FEM band from the desired output frequency. 
- config - Added helper functions to get the gain/full_scale_power_dbm and waveform amplitude from the desired output power.
=======
### Fixed
- qm_session - Fix logging filtering to work on both the OPX+ and OPX1000.
>>>>>>> 84048765

## [0.19.4] - 2025-04-30
### Added
- Add support for WaveformReport in data handler
- Documentation for the user-facing Wirer API.

### Fixed
- qm_session - Fixed type hint for output of context manager to correctly annotate the QuantumMachine.
- qm_session - Fixed filtering to remove error message with qm-qua >= 1.2.0
- callable_from_qua - Can now be used with the OPX1000.

## [0.19.3] - 2025-03-06
### Fixed
- octave_tools - Fixed typo in `get_calibration_parameters_from_db`.

## [0.19.2] - 2025-03-05
### Added
- Octave tools Calibration Result Plotter
- two-qubit rb - Added feature to plot the two qubit state distribution.
- voltage_gates - Added the ability to set the ramp duration as a QUA variable.
- voltage_gates - Added the automatic derivation of the compensation pulse duration based on a maximum allowed amplitude.

### Fixed
- octave_tools - Fixed broken API introduced with qm-qua 1.2.2
- octave_tools - Fixed bug in `set_correction_parameters_to_opx`.
- two-qubit rb - Swapped the order of the circuit_depth and repeat axis for better performance.

### Changed
- Updated matplotlib requirement to ^3.8.0 to support the Octave Tools Plotter
  
## [0.19.1] - 2025-02-17
### Changed
- Updated dependencies to remove packages with identified vulnerabilities.

### Removed
- Removed support for Python 3.8

## [0.19.0] - 2025-02-07
### Added
- characterization/two_qubit_rb - Migrate standard two-qubit randomized benchmarking implementation.

### Fixed
- two_qubit_rb - Fixed bug in `unsafe` option to workaround firmware issue in QOP<3.3.0.
- wirer - Fixed bug in the visualizer for LF-FEM and MW-FEM.
- macros/long_wait - Fix issue with `threshold_for_looping` not enforced to be an integer.
- simulator - Recast connection ports in `create_simulator_controller_connections` to be `int`, instead of `np.int64`.
- config/waveform_tools - Allow to set the detuning of a DRAG waveform even when the alpha parameter is 0.
- bakery - Fix error when waveform samples type was subclass of int/float (e.g. numpy.float64).

### Deprecated
- config/waveform_tools - Remove the deprecated parameter `delta` that was replaced by `anharmonicity` for the DRAG waveforms.

## [0.18.2] - 2024-12-23
### Added
- Support for Python 3.12
- wirer - Add support for external mixers

### Fixed
- external_frameworks/qcodes - Fixed the driver to be compatible with qm-qua==1.2.1.

## [0.18.1] - 2024-11-05
### Added
- wirer - Support for fixed-frequency transmons, i.e., cross-resonant drive lines and zz drive lines
- examples/Qcodes_drivers: Added examples with the OPX1000.
- external_frameworks/qcodes - Added the `readout_sampling_rate` parameter for the OPX1000.

### Fixed
- external_frameworks/qcodes - Fixed the connection message and OPX identification to include the OPX1000 and QOP 2.4.
- voltage_gates - Fix the derivation of the compensation pulse for a small voltage*duration.

## [0.18.0] - 2024-10-23
### Added
- results - Allow the data saver to create the root folder if it doesn't exist.
- wirer - Automatic tool to allocate channels for arbitrary combinations of QM instruments and superconducting qubits.

### Fixed
- data_handler - Fix figure saving cutting off title text if it is long using `bbox_inches="tight"`.

## [0.17.7] - 2024-08-20
### Added
- VoltageGateSequence - The `VoltageGateSequence` class facilitates the creation and management of complex pulse sequences, allowing dynamic voltage control, ramping, and bias compensation across gate elements.

## [0.17.6] - 2024-06-27
### Fixed
- Fix deprecated imports in preparation for qm-qua version 1.2.0

## [0.17.5] - 2024-06-26
### Fixed
- control_panel - Fix voltage booking error introduced in the previous fix.
- control_panel - Fix rounding error in `ManualOutputControl` that caused voltage drifts.
- octave_tools - Fix bug when setting calibrate to False in ``get_correction_for_each_LO_and_IF()``.
- unit - ``to_clock_cycles()`` now always returns an integer.
- examples/Qcodes_drivers: Fixed compatibility with qm-qua 1.1.6 or newer.

### Added
- octave_tools - Added the possibility to pass the AutoCalibrationParams to ``get_correction_for_each_LO_and_IF()`` to customize the calibration parameters (IF_amplitude for instance).
- unit - ``volts2demod()`` function that does the inverse operation of ``demod2volts()``
- data_handler - Added support for nested figures and arrays

## [0.17.4] - 2024-05-07
### Fixed
- control_panel - Fix init of ManualOutputControl (remove old logger call).

## [0.17.3] - 2024-05-06
### Fixed
- digital_filters - added `multi_exponential_decay` to `__init__` file.

## [0.17.2] - 2024-05-06
### Added
- digital_filters - added `multi_exponential_decay` function which can be used to fit and extract the exponential decay coefficients when there are multiple time constants. It supports any number of exponential decays.

### Changed
- digital_filters - `exponential_decay` function now internally uses the `multi_exponential_decay` function for calculation. The user-facing interface of `exponential_decay` remains unchanged, ensuring backward compatibility.
- digital_filters - `multi_exponential_decay` function has the following formula: `s * (1 + a1 * np.exp(-x / t1) + a2 * np.exp(-x / t2) + ... + an * np.exp(-x / tn))`, where `s=1` by default.

## [0.17.1] - 2024-04-19
### Fixed
- results/DataHandler - Only load DataHandler XarrayDataProcessor if xarray can be imported
- results/DataHandler - Fix bug with the data folder path.
- bakery - Fix typo in the `baking` tool config lookup (`mwInput` -> `MWInput`)

## [0.17.0] - 2024-04-18
### Added
- Video_mode - New module to update some pre-defined parameters of a QUA program while fetching data from the OPX.
- simulator - ``create_simulator_controller_connections`` can now be used to create the connections between a subset of a large cluster.
- results - ``DataHandler`` can be used to save data (values, matplotlib figures, numpy/xarray arrays) to the local file storage.
- callable_from_qua - Framework used to call Python functions within the core of a QUA program.
- octave_tools - Added library of functions for manipulating the calibration database and updating the mixer correction parameters dynamically in Python or in QUA directly.
- digital_filters - Added library of functions allowing the derivation of the digital filter taps to correct distortions.
- macros - Added `long_wait` convenience macro to simplify waiting for longer than the maximum wait time.

### Changed
- bakery - Added the possibility to use the `mwInput` key to enable baking compatibility with MW-FEM dedicated element.
- config/waveform_tools - Added sampling rate argument with default value set to 1GS/s to the waveforms.
- simulator - ``create_simulator_controller_connections`` now creates the connections with a different algorithm that uses all available optical connections.
- simulator - ``create_simulator_controller_connections`` order of input parameters has changed.
- External_frameworks/qcodes - Fixed the unit of phase
- External_frameworks/qcodes - Added a flag to allow for the phase to remain wrapped
- results - Add a warning when timeout is reached in ``wait_until_job_is_paused``.

### Deprecated
- simulator - ``qualang_tools.simulator_tools`` has been deprecated and was moved to ``qualang_tools.simulator``.

### Fixed
- loops - An error will be raised when the logarithmic step is too small (from_array & qua_logspace with integers).

## [0.16.0] - 2024-01-25
### Fixed
- ConfigBuilder - `Element` now correctly accepts default arguments.
- External_frameworks/qcodes - Fix bug with the setpoints when streaming the raw adc traces.
- bakery - add the `RF_inputs` key to be compatible with the Octave API from qm-qua>=1.1.5.

### Added
- External_frameworks/qcodes - Added ``update_readout_length()`` to update locally the readout length of a given readout element and operation.
- External_frameworks/qcodes - Added ``update_qm()`` to update the quantum machine (close and re-open it) in case the config has been updated.
- External_frameworks/qcodes - Added ``live_plotting()`` to fetch and plot the OPX results while the program is running.
- Unit - Added `volts2dBm` and `dBm2volts`.

### Changed
- Eased package dependencies, requires python 3.8 or above
- Unit - `demod2volts` now has a `single_demod` flag to correctly convert the data from single demodulation.

## Deprecated
- ConfigBuilder and ConfigGUI are not being activity developed and may not have all config options


## [0.15.2] - 2023-09-06
### Added
- results - Add `wait_until_job_is_paused()` to block python console until the OPX sequence reaches a `pause()` statement.
- External_frameworks/qcodes - Added ``cluster_name`` as optional input parameter to connect to the OPX with QOP220 or above.

### Changed
- Units.unit - `units.unit.Hz` now rounds the result and casts it to an integer if the flag coerce_to_integer is set to True. Same for `kHz`, `MHz` and `GHz`.
- External_frameworks/qcodes - Added ``wait_until_job_is_paused()`` in the resume() command to ensure that resume will be called only after the program reached the pause() statement.

## [0.15.1] - 2023-06-07
### Changed
- Loosened requirements on `pandas`

### Added
- External_frameworks/qcodes - Add the possibility to input a scale factor to the get_measurement_parameter() function in order to convert the results from Volts to an arbitrary unit.

### Fixed
- External_frameworks/qcodes - Now it is possible to plot several results on the same graph with the inspectr tool.

## [0.15.0] - 2023-05-15
### Added
- External_frameworks - add qcodes drivers to set the OPX as a qcodes instrument.
- Examples - add examples to show how to integrate the OPX in your qcodes framework and customize the qcodes driver

## [0.14.0] - 2023-03-23
- Changed `qm-qua` requirements to be >=1.1.0

### Added
- Config.helper_tools - Added the function `transform_negative_delays()` to adjust a config containing negative delays by offsetting all delays by the most negative one.

### Fixed
- Fixed the loops library to support `qm-qua` 1.1.0

## [0.13.2] - 2023-02-23
### Added
- Plot.fitting - add resonator frequency vs flux fitting function.
- Plot.plots - add the possibility to fit the data to be plotted for plot_demodulated_data_1D.
- addons.variables.assign_variables_to_element - A function to force variables assignment to specific elements.

### Changed
- Units.unit - `units.unit.ns` now returns `1/4` within an open `qm.qua.program` scope and `1` otherwise. Same for `us`, `ms`, `s`, and `clock_cycle`. By default results of `a * ns` operation are cast to `int` and a warning is generated if casting discards a nonzero remainder.

### Fixed
- simulator_tools.create_simulator_controller_connections - now deals with the case of 1 controller.

## [0.13.1] - 2022-11-18
- Fix init files.

## [0.13.0] - 2022-11-18
### Added
- Multi-user Tools - A subpackage that allows several users to work simultaneously.
- Config.helper_tools - This package includes tools for writing and updating the configuration.
- Plot.fitting - This tool enables the use to fit results from qua programs.
- Bakery - Added a flag to disable the addition of an `align` to the `run` function.

### Changed
- Plot.plots - Added functions to plot results from qua programs (`plot_demodulated_data 1D and 2D`, `get_simulated_samples_by_element` and `plot_simulator_output`)
- Bakery - Now uses the more efficient `frame_rotation_2pi` instead of `frame_rotation`.

### Fixed
- Bakery - Fixed cases in which a `frame_rotation_2pi(0.0)` was added.

## [0.12.0] - 2022-08-29
### Changed
- **Breaking change!** - Waveform tools - Added a missing 2$\pi$ factor into `detuning` parameter in `drag_gaussian_pulse_waveforms` and `drag_cosine_pulse_waveforms`.
  This will produce different results compared to previous versions, to get the same results, divide the `detuning` parameter by 2pi. Both `detuning`, `delta`, and `anharmonicity` are now expected in`Hz` rather than `rad`; a 2$\pi$ multiplication occurs in the built-in function.
- Waveform tools - Renamed argument `delta` to `anharmonicity` in `drag_gaussian_pulse_waveforms` and `drag_cosine_pulse_waveforms`.
  `delta` is still accepted but will be deprecated in future versions.
- ConfigBuilder - renamed arguments (backward compatible) in Element and MeasureElement classes.
- ConfigBuilder - renamed AnalogOutputPort attribute channel_weights to crosstalk

### Added
- ConfigBuilder - PiecewiseConstantIntegrationWeights class.
- ConfigBuilder - added thread and Oscillator to Element class.
- ConfigBuilder - added shareable field to all ports.
- ConfigBuilder - added doc strings

### Fixed
- ConfigBuilder - measure pulse type in the configuration
- ConfigBuilder - removed offset field in DigitalOutputPort
- ConfigBuilder - DigitalInputPort's port id
- ConfigBuilder - fixed len method of Parameter when a setter is used
- Fixed dependency to be compatible with qm-qua 0.4.0

## [0.11.2] - 2022-07-25
### Changed
- results - Improved `is_processing()` and add `get_start_time()` to fetching_tool.

## [0.11.1] - 2022-07-19
### Fixed
- Fixed internal package structure to support mkdocs.

## [0.11.0] - 2022-07-18
### Added
- Calibrations - a new package with an API to perform basic single qubit calibration protocols.
- Results.fetching_tool - Add the `.is_processing()` method.
### Fixed
- Loops - Fixed qua_logspace() and from_array() for logarithmic increments with integers.

## [0.10.0] - 2022-07-04
### Fixed
- ManualOutputControl - Fixed the `close` function
- Waveform tools - DRAG now handles alpha=0 correctly (Was not fixed in 0.9.0)
### Added
- Results - a new package with fetching tools and progress bar.
- Plot - a new package with plotting tool for interrupting live plotting.
- Loops - a new package with the qua_arange, qua_linspace, qua_logspace, from_array and get_equivalent_log_array tools for parametrizing QUA for_ loops.
- Units - a new package with an API to use units (MHz, us, mV...) and functions to convert data to other units (demodulated data to volts for instance).
- Waveform tools - Added various flattop waveforms and Blackman integral waveform
### Changed
- Added support for Python 3.10
- Lower Numpy requirement to 1.17.0


## [0.9.0] - 2022-05-24
### Fixed
- various issues were fixed in config builder
- Waveform tools - DRAG now handles alpha=0 correctly
### Added
- config builder MeasurePulse now accepts IntegrationWeights object as well
- config builder Element now accepts ControlPulse and MeasurePulse
- config builder Parameter class now support basic algebra (+, -, /, *, **)
- A new tool for discriminating two states in the IQ blob under `analysis.discriminator`
### Changed
- All config builder objects can be initialized with all the data (but still can be built step by step)
- config builder FluxTunableTransmon - parameter name changed from fl_port to flux_port
- config builder Coupler - parameter name changed from p to port
- config builder Element - renamed set_delay/buffer methods as set_digital_input_delay/buffer
- config builder ConfigVar is changed to ConfigVars
- config builder ConfigVars - parameter method now returns a Parameter object instead of lambda function
- config builder ConfigVars - parameter method optionally accepts a setter
- config builder Controller - does not accept number of outputs and inputs anymore
- config builder Mixer - added MixerData class (holds intermediate_frequency, lo_frequecy and correction matrix), we now support correction matrix for every pair of IF and LO frequencies
- Waveform tools - now return Numpy arrays


## [0.8.0] - 2022-04-04
### Added
- Interactive plotlib - Support for 2d plot, better data manipulation and better fits
- Waveform tools - Added the waveform tool package, currently including scripts for creating Gaussian and Cosine DRAG waveforms
- Control Panel - VNA Mode - This module allows to configure the OPX as a VNA for a given element (readout resonator for instance) and
operation (readout pulse for instance) already defined in the configuration.

## [0.7.2] - 2022-03-15
### Fixed
- Set minimum version of docutils dependency to 0.14

## [0.7.1] - 2022-03-13
### Fixed
- Interactive Plotting Toolbox - Fixed several small issues when loading a figure
- Integration Weights Tool - When compressing and plotting integration weights, the correct label is shown.
- Set minimum version of docutils dependency to 0.14
- Fix config builder GUI imports
### Added
- Interactive Plotting Toolbox - Added default markers when fitting
- Interactive Plotting Toolbox - Improved example and added a demo video
- readme for config builder GUI

## [0.7.0] - 2022-02-10
### Added
- Add experimental feature - [InteractivePlotLib](https://github.com/qua-platform/py-qua-tools/tree/main/qualang_tools/addons).
  This plotting library, built on Matplotlib, adds many new features to it.
### Fixed
- Integration weights tool - Fixed a bug which caused the integration weight tool to not work on lists

## [0.6.5] - 2022-01-26
### Changed
- ManualOutputControl - Digital outputs are now controlled by independent quantum machines, allowing switching them on and off without deadtime.

## [0.6.4] - 2022-01-25
### Fixed
- Bakery - Using "delete_samples()" did not update the element internal time tracking.

## [0.6.3] - 2022-01-24
### Added
- ManualOutputControl - An option to open up the ManualOutputControl without a configuration file. Using ManualOutputControl.ports().
- ManualOutputControl - Added a readme file to explain how to use.
- ManualOutputControl - Added various validations and exceptions when illegal operations are performed
- ManualOutputControl - Added print_analog_status() and print_digital_status() to print the current status.
### Changed
- ManualOutputControl - analog_status() and digital_status() now return a dict containing the information.

## [0.6.2] - 2022-01-18
### Fixed
- Bakery Bug - [delete_samples() crash](https://github.com/qua-platform/py-qua-tools/issues/57)
- Bakery Bug - [Bakery Bug - using a negative wait can lead to infinite recursion](https://github.com/qua-platform/py-qua-tools/issues/56)
- ConfigBuilder Bug - renamed digital_inputs in Element to digitalInputs
- ConfigBuilder Bug - removed empty dictionary of outputPulseParameters when not initialized
- ConfigBuilder Bug - fixed the format of Mixers in the configuration

## [0.6.1] - 2022-01-13
### Changed
- API Changes to the "ManualOutputControl" class:
  - Constructor does not take "digital_on" elements.
  - Constructor accepts optional input of elements to include.
  - "set_amplitude" and "update_frequency" have been renamed to "set_amplitude" and "set_frequency".
  - "digital_on" and "digital_off" no longer change elements which are not given.
  - "digital_on" and "digital_off" can accept no input, which makes them turn on and off all channels.
  - New function, "turn_off_elements" which turns off both digital and analog of the given elements.

## [0.6.0] - 2022-01-11
### Changed
- The imports from the package, mainly when doing import *, has changed.
### Added
- Add a "Control Panel" - A user interface for controlling the outputs from the OPX in CW mode, based on the user's configuration.
- Added support for Elements with digital inputs/outputs (in the config builder tool).
### Fixed
- Fixed bakery bug - Negative wait for single input element was not working.
- Fixed bakery bug - Fixed the symmetric padding method when wait duration was even.
- Readme had voltage values in code examples that were not realistic.
- Fixed convention of input/output ports of Element in config builder.

## [0.5.0] - 2021-12-02
### Added
- Added a brand-new Config GUI which can be used to visually edit and modify QUA configurations.
- A readme has been added for the Config builder which guides you through basic usage (and more).

## [0.4.1] - 2021-12-15
### Fixed
- Fixed a bug in the compress_integration_weights functions -> consecutive values with the same difference were deleted.
### Added
- In addition, added a function to plot the integration weights.

## [0.4.0] - 2021-12-14
### Added
- Main new feature: Added a toolbox for building configuration files!
- Also added a tool for creating the inter-OPX connections for simulations.

## [0.3.3] - 2021-11-21
### Fixed
- Added back add_Op() with deprecation.
- Improved examples and docs.

## [0.3.2] - 2021-10-20
### Fixed
- Fix Ramsey example.

## [0.3.1] - 2021-10-20
### Changed
- Change play_at() behavior - play_at() will now use the latest frame & detuning.

## [0.3.0] - 2021-10-18
### Added
- Sampling rate is now tunable within the baking.
- Integration weights tool added.
- Possibility to delete samples in the baking.

## [0.2.2] - 2021-10-06
### Fixed
- Clarification in the documentation (readme.md) about the need to declare the Quantum Machine after the baking of all waveforms to ensure they are runnable within the QUA program.
- Removed Entropy dependency from XEB example.


## [0.2.1] - 2021-09-06
### Added
- Extended the method get_Op_length() which does not require a quantum element anymore, as the output of the method will be the longest baked waveform across all involved quantum elements if none is provided (specifically useful for the example of 2 qubit RB in qua-libs).
### Changed
- Updated docstrings describing the baking tool to make it more readable.
- Refined the method b.align() which was padding 0s to all elements in the config instead of only aligning elements already involved in the baking context manager when no argument was provided. This is now corrected.

## [0.2.0] - 2021-08-16
### Added
- Digital waveforms are now editable within the baking and can be attached to arbitrary baked waveforms (b.add_digital_waveform).
- Existing digital waveform can now be attached to a baked operation.
- The possibility to update the config or not is now induced directly by the providing of a baking index to adapt the length of the baked reference pulse (no update_config boolean in baking initialization required anymore).
- One can delete a baked Operation from the config using delete_baked_Op (which deletes both analog and digital baked waveforms associated to the baking object).

## [0.1.1] - 2021-08-02
### Fixed
- Fixed license metadata.

## [0.1.0] - 2021-08-02
### Added
- This release exposes the baking, RB and XEB functionality.

[Unreleased]: https://github.com/qua-platform/py-qua-tools/compare/v0.19.4...HEAD
[0.19.4]: https://github.com/qua-platform/py-qua-tools/compare/v0.19.3...v0.19.4
[0.19.3]: https://github.com/qua-platform/py-qua-tools/compare/v0.19.2...v0.19.3
[0.19.2]: https://github.com/qua-platform/py-qua-tools/compare/v0.19.1...v0.19.2
[0.19.1]: https://github.com/qua-platform/py-qua-tools/compare/v0.19.0...v0.19.1
[0.19.0]: https://github.com/qua-platform/py-qua-tools/compare/v0.18.2...v0.19.0
[0.18.2]: https://github.com/qua-platform/py-qua-tools/compare/v0.18.1...v0.18.2
[0.18.1]: https://github.com/qua-platform/py-qua-tools/compare/v0.18.0...v0.18.1
[0.18.0]: https://github.com/qua-platform/py-qua-tools/compare/v0.17.7...v0.18.0
[0.17.7]: https://github.com/qua-platform/py-qua-tools/compare/v0.17.6...v0.17.7
[0.17.6]: https://github.com/qua-platform/py-qua-tools/compare/v0.17.5...v0.17.6
[0.17.5]: https://github.com/qua-platform/py-qua-tools/compare/v0.17.4...v0.17.5
[0.17.4]: https://github.com/qua-platform/py-qua-tools/compare/v0.17.3...v0.17.4
[0.17.3]: https://github.com/qua-platform/py-qua-tools/compare/v0.17.2...v0.17.3
[0.17.2]: https://github.com/qua-platform/py-qua-tools/compare/v0.17.1...v0.17.2
[0.17.1]: https://github.com/qua-platform/py-qua-tools/compare/v0.17.0...v0.17.1
[0.17.0]: https://github.com/qua-platform/py-qua-tools/compare/v0.16.0...v0.17.0
[0.16.0]: https://github.com/qua-platform/py-qua-tools/compare/v0.15.2...v0.16.0
[0.15.2]: https://github.com/qua-platform/py-qua-tools/compare/v0.15.1...v0.15.2
[0.15.1]: https://github.com/qua-platform/py-qua-tools/compare/v0.15.0...v0.15.1
[0.15.0]: https://github.com/qua-platform/py-qua-tools/compare/v0.14.0...v0.15.0
[0.14.0]: https://github.com/qua-platform/py-qua-tools/compare/v0.13.2...v0.14.0
[0.13.2]: https://github.com/qua-platform/py-qua-tools/compare/v0.13.1...v0.13.2
[0.13.1]: https://github.com/qua-platform/py-qua-tools/compare/v0.13.0...v0.13.1
[0.13.0]: https://github.com/qua-platform/py-qua-tools/compare/v0.12.0...v0.13.0
[0.12.0]: https://github.com/qua-platform/py-qua-tools/compare/v0.11.2...v0.12.0
[0.11.2]: https://github.com/qua-platform/py-qua-tools/compare/v0.11.1...v0.11.2
[0.11.1]: https://github.com/qua-platform/py-qua-tools/compare/v0.11.0...v0.11.1
[0.11.0]: https://github.com/qua-platform/py-qua-tools/compare/v0.10.0...v0.11.0
[0.10.0]: https://github.com/qua-platform/py-qua-tools/compare/v0.9.0...v0.10.0
[0.9.0]: https://github.com/qua-platform/py-qua-tools/compare/v0.8.0...v0.9.0
[0.8.0]: https://github.com/qua-platform/py-qua-tools/compare/v0.7.2...v0.8.0
[0.7.2]: https://github.com/qua-platform/py-qua-tools/compare/v0.7.1...v0.7.2
[0.7.1]: https://github.com/qua-platform/py-qua-tools/compare/v0.7.0...v0.7.1
[0.7.0]: https://github.com/qua-platform/py-qua-tools/compare/v0.6.5...v0.7.0
[0.6.5]: https://github.com/qua-platform/py-qua-tools/compare/v0.6.4...v0.6.5
[0.6.4]: https://github.com/qua-platform/py-qua-tools/compare/v0.6.3...v0.6.4
[0.6.3]: https://github.com/qua-platform/py-qua-tools/compare/v0.6.2...v0.6.3
[0.6.2]: https://github.com/qua-platform/py-qua-tools/compare/v0.6.1...v0.6.2
[0.6.1]: https://github.com/qua-platform/py-qua-tools/compare/v0.6.0...v0.6.1
[0.6.0]: https://github.com/qua-platform/py-qua-tools/compare/v0.5.0...v0.6.0
[0.5.0]: https://github.com/qua-platform/py-qua-tools/compare/v0.4.1...v0.5.0
[0.4.1]: https://github.com/qua-platform/py-qua-tools/compare/v0.4.0...v0.4.1
[0.4.0]: https://github.com/qua-platform/py-qua-tools/compare/v0.3.3...v0.4.0
[0.3.3]: https://github.com/qua-platform/py-qua-tools/compare/v0.3.2...v0.3.3
[0.3.2]: https://github.com/qua-platform/py-qua-tools/compare/v0.3.1...v0.3.2
[0.3.1]: https://github.com/qua-platform/py-qua-tools/compare/v0.3.0...v0.3.1
[0.3.0]: https://github.com/qua-platform/py-qua-tools/compare/v0.2.2...v0.3.0
[0.2.2]: https://github.com/qua-platform/py-qua-tools/compare/v0.2.1...v0.2.2
[0.2.1]: https://github.com/qua-platform/py-qua-tools/compare/v0.2.0...v0.2.1
[0.2.0]: https://github.com/qua-platform/py-qua-tools/compare/v0.1.1...v0.2.0
[0.1.1]: https://github.com/qua-platform/py-qua-tools/compare/v0.1.0...v0.1.1
[0.1.0]: https://github.com/qua-platform/py-qua-tools/releases/tag/v0.1.0<|MERGE_RESOLUTION|>--- conflicted
+++ resolved
@@ -4,14 +4,13 @@
 The format is based on [Keep a Changelog](https://keepachangelog.com/en/1.0.0/)
 
 ## [Unreleased]
-<<<<<<< HEAD
 ### Added
 - config - Added helper functions to get the MW-FEM band from the desired output frequency. 
 - config - Added helper functions to get the gain/full_scale_power_dbm and waveform amplitude from the desired output power.
-=======
+
 ### Fixed
 - qm_session - Fix logging filtering to work on both the OPX+ and OPX1000.
->>>>>>> 84048765
+
 
 ## [0.19.4] - 2025-04-30
 ### Added
