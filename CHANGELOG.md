--- conflicted
+++ resolved
@@ -4,15 +4,12 @@
 The format is based on [Keep a Changelog](https://keepachangelog.com/en/1.0.0/)
 
 ## [Unreleased]
-<<<<<<< HEAD
 
 ### Added
 - Plot.fitting - add resonator frequency vs flux fitting function.
 - Plot.plots - add the possibility to fit the data to be plotted for plot_demodulated_data_1D.
-=======
-### Added
 - addons.variables.assign_variables_to_element - A function to force variables assignment to specific elements.
->>>>>>> a7275955
+
 ### Changed
 - Units.unit - `units.unit.ns` now returns `1/4` within an open `qm.qua.program` scope and `1` otherwise. Same for `us`, `ms`, `s`, and `clock_cycle`. By default results of `a * ns` operation are cast to `int` and a warning is generated if casting discards a nonzero remainder.
 
