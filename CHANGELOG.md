--- conflicted
+++ resolved
@@ -4,10 +4,9 @@
 The format is based on [Keep a Changelog](https://keepachangelog.com/en/1.0.0/)
 
 ## [Unreleased]
-<<<<<<< HEAD
 ### Fixed
  - wirer - Added test-case for OPX+ and Octave with fixed-frequency tranmsons.
-=======
+
 ## [0.18.2] - 2024-12-23
 ### Added
 - Support for Python 3.12
@@ -15,7 +14,6 @@
 
 ### Fixed
 - external_frameworks/qcodes - Fixed the driver to be compatible with qm-qua==1.2.1.
->>>>>>> 71228b7d
 
 ## [0.18.1] - 2024-11-05
 ### Added
