--- conflicted
+++ resolved
@@ -8,10 +8,8 @@
 - characterization/two_qubit_rb - Migrate standard two-qubit randomized benchmarking implementation.
 
 ### Fixed
-<<<<<<< HEAD
- - wirer - Added test-case for OPX+ and Octave with fixed-frequency tranmsons.
- - two_qubit_rb - Fixed bug in `unsafe` option to workaround firmware issue in QOP<3.3.0.
-=======
+- wirer - Added test-case for OPX+ and Octave with fixed-frequency tranmsons.
+- two_qubit_rb - Fixed bug in `unsafe` option to workaround firmware issue in QOP<3.3.0.
 - wirer - Added test-case for OPX+ and Octave with fixed-frequency tranmsons.
 - wirer - Fixed bug in the visualizer for LF-FEM and MW-FEM.
 - macros/long_wait - Fix issue with `threshold_for_looping` not enforced to be an integer.
@@ -20,7 +18,6 @@
 
 ### Deprecated
 - config/waveform_tools - Remove the deprecated parameter `delta` that was replaced by `anharmonicity` for the DRAG waveforms.
->>>>>>> 32fb3348
 
 ## [0.18.2] - 2024-12-23
 ### Added
