# Changelog
All notable changes to this project will be documented in this file.

The format is based on [Keep a Changelog](https://keepachangelog.com/en/1.0.0/)

## [Unreleased]

## [0.17.1] - 2024-04-19
### Fixed
<<<<<<< HEAD
- results/DataHandler - Only load DataHandler XarrayDataProcessor if xarray can be imported
- results/DataHandler - Fix bug with the data folder path.
=======
- Only load DataHandler XarrayDataProcessor if xarray can be imported
- Fix bug with the data folder path.
- Fix typo in the `baking` tool config lookup (`mwInput` -> `MWInput`)
>>>>>>> b23f18e8

## [0.17.0] - 2024-04-18
### Added
- Video_mode - New module to update some pre-defined parameters of a QUA program while fetching data from the OPX.
- simulator - ``create_simulator_controller_connections`` can now be used to create the connections between a subset of a large cluster.
- results - ``DataHandler`` can be used to save data (values, matplotlib figures, numpy/xarray arrays) to the local file storage.
- callable_from_qua - Framework used to call Python functions within the core of a QUA program.
- octave_tools - Added library of functions for manipulating the calibration database and updating the mixer correction parameters dynamically in Python or in QUA directly.
- digital_filters - Added library of functions allowing the derivation of the digital filter taps to correct distortions.
- macros - Added `long_wait` convenience macro to simplify waiting for longer than the maximum wait time.

### Changed
- bakery - Added the possibility to use the `mwInput` key to enable baking compatibility with MW-FEM dedicated element.
- config/waveform_tools - Added sampling rate argument with default value set to 1GS/s to the waveforms.
- simulator - ``create_simulator_controller_connections`` now creates the connections with a different algorithm that uses all available optical connections.
- simulator - ``create_simulator_controller_connections`` order of input parameters has changed.
- External_frameworks/qcodes - Fixed the unit of phase
- External_frameworks/qcodes - Added a flag to allow for the phase to remain wrapped 
- results - Add a warning when timeout is reached in ``wait_until_job_is_paused``.

### Deprecated
- simulator - ``qualang_tools.simulator_tools`` has been deprecated and was moved to ``qualang_tools.simulator``.

### Fixed
- loops - An error will be raised when the logarithmic step is too small (from_array & qua_logspace with integers).

## [0.16.0] - 2024-01-25
### Fixed
- ConfigBuilder - `Element` now correctly accepts default arguments.
- External_frameworks/qcodes - Fix bug with the setpoints when streaming the raw adc traces.
- bakery - add the `RF_inputs` key to be compatible with the Octave API from qm-qua>=1.1.5.

### Added
- External_frameworks/qcodes - Added ``update_readout_length()`` to update locally the readout length of a given readout element and operation.
- External_frameworks/qcodes - Added ``update_qm()`` to update the quantum machine (close and re-open it) in case the config has been updated. 
- External_frameworks/qcodes - Added ``live_plotting()`` to fetch and plot the OPX results while the program is running.
- Unit - Added `volts2dBm` and `dBm2volts`.

### Changed
- Eased package dependencies, requires python 3.8 or above
- Unit - `demod2volts` now has a `single_demod` flag to correctly convert the data from single demodulation.

## Deprecated
- ConfigBuilder and ConfigGUI are not being activity developed and may not have all config options


## [0.15.2] - 2023-09-06
### Added
- results - Add `wait_until_job_is_paused()` to block python console until the OPX sequence reaches a `pause()` statement.
- External_frameworks/qcodes - Added ``cluster_name`` as optional input parameter to connect to the OPX with QOP220 or above.

### Changed
- Units.unit - `units.unit.Hz` now rounds the result and casts it to an integer if the flag coerce_to_integer is set to True. Same for `kHz`, `MHz` and `GHz`.
- External_frameworks/qcodes - Added ``wait_until_job_is_paused()`` in the resume() command to ensure that resume will be called only after the program reached the pause() statement.

## [0.15.1] - 2023-06-07
### Changed
- Loosened requirements on `pandas`

### Added
- External_frameworks/qcodes - Add the possibility to input a scale factor to the get_measurement_parameter() function in order to convert the results from Volts to an arbitrary unit.

### Fixed
- External_frameworks/qcodes - Now it is possible to plot several results on the same graph with the inspectr tool.

## [0.15.0] - 2023-05-15
### Added
- External_frameworks - add qcodes drivers to set the OPX as a qcodes instrument.
- Examples - add examples to show how to integrate the OPX in your qcodes framework and customize the qcodes driver

## [0.14.0] - 2023-03-23
- Changed `qm-qua` requirements to be >=1.1.0

### Added
- Config.helper_tools - Added the function `transform_negative_delays()` to adjust a config containing negative delays by offsetting all delays by the most negative one.

### Fixed
- Fixed the loops library to support `qm-qua` 1.1.0  

## [0.13.2] - 2023-02-23
### Added
- Plot.fitting - add resonator frequency vs flux fitting function.
- Plot.plots - add the possibility to fit the data to be plotted for plot_demodulated_data_1D.
- addons.variables.assign_variables_to_element - A function to force variables assignment to specific elements.

### Changed
- Units.unit - `units.unit.ns` now returns `1/4` within an open `qm.qua.program` scope and `1` otherwise. Same for `us`, `ms`, `s`, and `clock_cycle`. By default results of `a * ns` operation are cast to `int` and a warning is generated if casting discards a nonzero remainder.

### Fixed
- simulator_tools.create_simulator_controller_connections - now deals with the case of 1 controller.

## [0.13.1] - 2022-11-18
- Fix init files.

## [0.13.0] - 2022-11-18
### Added
- Multi-user Tools - A subpackage that allows several users to work simultaneously.
- Config.helper_tools - This package includes tools for writing and updating the configuration.
- Plot.fitting - This tool enables the use to fit results from qua programs.
- Bakery - Added a flag to disable the addition of an `align` to the `run` function.

### Changed
- Plot.plots - Added functions to plot results from qua programs (`plot_demodulated_data 1D and 2D`, `get_simulated_samples_by_element` and `plot_simulator_output`)
- Bakery - Now uses the more efficient `frame_rotation_2pi` instead of `frame_rotation`.

### Fixed
- Bakery - Fixed cases in which a `frame_rotation_2pi(0.0)` was added.

## [0.12.0] - 2022-08-29
### Changed
- **Breaking change!** - Waveform tools - Added a missing 2$\pi$ factor into `detuning` parameter in `drag_gaussian_pulse_waveforms` and `drag_cosine_pulse_waveforms`. 
  This will produce different results compared to previous versions, to get the same results, divide the `detuning` parameter by 2pi. Both `detuning`, `delta`, and `anharmonicity` are now expected in`Hz` rather than `rad`; a 2$\pi$ multiplication occurs in the built-in function.
- Waveform tools - Renamed argument `delta` to `anharmonicity` in `drag_gaussian_pulse_waveforms` and `drag_cosine_pulse_waveforms`. 
  `delta` is still accepted but will be deprecated in future versions.
- ConfigBuilder - renamed arguments (backward compatible) in Element and MeasureElement classes.
- ConfigBuilder - renamed AnalogOutputPort attribute channel_weights to crosstalk

### Added
- ConfigBuilder - PiecewiseConstantIntegrationWeights class.
- ConfigBuilder - added thread and Oscillator to Element class.
- ConfigBuilder - added shareable field to all ports.
- ConfigBuilder - added doc strings

### Fixed
- ConfigBuilder - measure pulse type in the configuration
- ConfigBuilder - removed offset field in DigitalOutputPort
- ConfigBuilder - DigitalInputPort's port id
- ConfigBuilder - fixed len method of Parameter when a setter is used
- Fixed dependency to be compatible with qm-qua 0.4.0

## [0.11.2] - 2022-07-25
### Changed
- results - Improved `is_processing()` and add `get_start_time()` to fetching_tool.

## [0.11.1] - 2022-07-19
### Fixed
- Fixed internal package structure to support mkdocs.

## [0.11.0] - 2022-07-18
### Added
- Calibrations - a new package with an API to perform basic single qubit calibration protocols.
- Results.fetching_tool - Add the `.is_processing()` method.
### Fixed
- Loops - Fixed qua_logspace() and from_array() for logarithmic increments with integers.

## [0.10.0] - 2022-07-04
### Fixed
- ManualOutputControl - Fixed the `close` function
- Waveform tools - DRAG now handles alpha=0 correctly (Was not fixed in 0.9.0)
### Added
- Results - a new package with fetching tools and progress bar.
- Plot - a new package with plotting tool for interrupting live plotting.
- Loops - a new package with the qua_arange, qua_linspace, qua_logspace, from_array and get_equivalent_log_array tools for parametrizing QUA for_ loops.
- Units - a new package with an API to use units (MHz, us, mV...) and functions to convert data to other units (demodulated data to volts for instance).
- Waveform tools - Added various flattop waveforms and Blackman integral waveform
### Changed
- Added support for Python 3.10
- Lower Numpy requirement to 1.17.0


## [0.9.0] - 2022-05-24
### Fixed
- various issues were fixed in config builder
- Waveform tools - DRAG now handles alpha=0 correctly
### Added
- config builder MeasurePulse now accepts IntegrationWeights object as well
- config builder Element now accepts ControlPulse and MeasurePulse
- config builder Parameter class now support basic algebra (+, -, /, *, **)
- A new tool for discriminating two states in the IQ blob under `analysis.discriminator`
### Changed
- All config builder objects can be initialized with all the data (but still can be built step by step)
- config builder FluxTunableTransmon - parameter name changed from fl_port to flux_port
- config builder Coupler - parameter name changed from p to port
- config builder Element - renamed set_delay/buffer methods as set_digital_input_delay/buffer
- config builder ConfigVar is changed to ConfigVars
- config builder ConfigVars - parameter method now returns a Parameter object instead of lambda function
- config builder ConfigVars - parameter method optionally accepts a setter
- config builder Controller - does not accept number of outputs and inputs anymore
- config builder Mixer - added MixerData class (holds intermediate_frequency, lo_frequecy and correction matrix), we now support correction matrix for every pair of IF and LO frequencies
- Waveform tools - now return Numpy arrays


## [0.8.0] - 2022-04-04
### Added
- Interactive plotlib - Support for 2d plot, better data manipulation and better fits
- Waveform tools - Added the waveform tool package, currently including scripts for creating Gaussian and Cosine DRAG waveforms
- Control Panel - VNA Mode - This module allows to configure the OPX as a VNA for a given element (readout resonator for instance) and 
operation (readout pulse for instance) already defined in the configuration.

## [0.7.2] - 2022-03-15
### Fixed
- Set minimum version of docutils dependency to 0.14

## [0.7.1] - 2022-03-13
### Fixed
- Interactive Plotting Toolbox - Fixed several small issues when loading a figure
- Integration Weights Tool - When compressing and plotting integration weights, the correct label is shown. 
- Set minimum version of docutils dependency to 0.14
- Fix config builder GUI imports
### Added
- Interactive Plotting Toolbox - Added default markers when fitting 
- Interactive Plotting Toolbox - Improved example and added a demo video 
- readme for config builder GUI

## [0.7.0] - 2022-02-10
### Added
- Add experimental feature - [InteractivePlotLib](https://github.com/qua-platform/py-qua-tools/tree/main/qualang_tools/addons).
  This plotting library, built on Matplotlib, adds many new features to it.
### Fixed
- Integration weights tool - Fixed a bug which caused the integration weight tool to not work on lists

## [0.6.5] - 2022-01-26
### Changed
- ManualOutputControl - Digital outputs are now controlled by independent quantum machines, allowing switching them on and off without deadtime.

## [0.6.4] - 2022-01-25
### Fixed
- Bakery - Using "delete_samples()" did not update the element internal time tracking. 

## [0.6.3] - 2022-01-24
### Added
- ManualOutputControl - An option to open up the ManualOutputControl without a configuration file. Using ManualOutputControl.ports().
- ManualOutputControl - Added a readme file to explain how to use.
- ManualOutputControl - Added various validations and exceptions when illegal operations are performed
- ManualOutputControl - Added print_analog_status() and print_digital_status() to print the current status.
### Changed
- ManualOutputControl - analog_status() and digital_status() now return a dict containing the information.

## [0.6.2] - 2022-01-18
### Fixed
- Bakery Bug - [delete_samples() crash](https://github.com/qua-platform/py-qua-tools/issues/57)
- Bakery Bug - [Bakery Bug - using a negative wait can lead to infinite recursion](https://github.com/qua-platform/py-qua-tools/issues/56)
- ConfigBuilder Bug - renamed digital_inputs in Element to digitalInputs
- ConfigBuilder Bug - removed empty dictionary of outputPulseParameters when not initialized
- ConfigBuilder Bug - fixed the format of Mixers in the configuration

## [0.6.1] - 2022-01-13
### Changed
- API Changes to the "ManualOutputControl" class:
  - Constructor does not take "digital_on" elements.
  - Constructor accepts optional input of elements to include.
  - "set_amplitude" and "update_frequency" have been renamed to "set_amplitude" and "set_frequency".
  - "digital_on" and "digital_off" no longer change elements which are not given.
  - "digital_on" and "digital_off" can accept no input, which makes them turn on and off all channels.
  - New function, "turn_off_elements" which turns off both digital and analog of the given elements.

## [0.6.0] - 2022-01-11
### Changed
- The imports from the package, mainly when doing import *, has changed.
### Added
- Add a "Control Panel" - A user interface for controlling the outputs from the OPX in CW mode, based on the user's configuration.
- Added support for Elements with digital inputs/outputs (in the config builder tool).
### Fixed
- Fixed bakery bug - Negative wait for single input element was not working.
- Fixed bakery bug - Fixed the symmetric padding method when wait duration was even.
- Readme had voltage values in code examples that were not realistic.
- Fixed convention of input/output ports of Element in config builder.

## [0.5.0] - 2021-12-02
### Added
- Added a brand-new Config GUI which can be used to visually edit and modify QUA configurations.
- A readme has been added for the Config builder which guides you through basic usage (and more).

## [0.4.1] - 2021-12-15
### Fixed
- Fixed a bug in the compress_integration_weights functions -> consecutive values with the same difference were deleted.
### Added
- In addition, added a function to plot the integration weights.

## [0.4.0] - 2021-12-14
### Added
- Main new feature: Added a toolbox for building configuration files!
- Also added a tool for creating the inter-OPX connections for simulations.

## [0.3.3] - 2021-11-21
### Fixed
- Added back add_Op() with deprecation.
- Improved examples and docs.

## [0.3.2] - 2021-10-20
### Fixed
- Fix Ramsey example.

## [0.3.1] - 2021-10-20
### Changed
- Change play_at() behavior - play_at() will now use the latest frame & detuning.

## [0.3.0] - 2021-10-18
### Added
- Sampling rate is now tunable within the baking.
- Integration weights tool added.
- Possibility to delete samples in the baking.

## [0.2.2] - 2021-10-06
### Fixed
- Clarification in the documentation (readme.md) about the need to declare the Quantum Machine after the baking of all waveforms to ensure they are runnable within the QUA program.
- Removed Entropy dependency from XEB example.


## [0.2.1] - 2021-09-06
### Added
- Extended the method get_Op_length() which does not require a quantum element anymore, as the output of the method will be the longest baked waveform across all involved quantum elements if none is provided (specifically useful for the example of 2 qubit RB in qua-libs).
### Changed
- Updated docstrings describing the baking tool to make it more readable.
- Refined the method b.align() which was padding 0s to all elements in the config instead of only aligning elements already involved in the baking context manager when no argument was provided. This is now corrected.

## [0.2.0] - 2021-08-16
### Added
- Digital waveforms are now editable within the baking and can be attached to arbitrary baked waveforms (b.add_digital_waveform).
- Existing digital waveform can now be attached to a baked operation.
- The possibility to update the config or not is now induced directly by the providing of a baking index to adapt the length of the baked reference pulse (no update_config boolean in baking initialization required anymore).
- One can delete a baked Operation from the config using delete_baked_Op (which deletes both analog and digital baked waveforms associated to the baking object).

## [0.1.1] - 2021-08-02
### Fixed
- Fixed license metadata.

## [0.1.0] - 2021-08-02
### Added
- This release exposes the baking, RB and XEB functionality.

[Unreleased]: https://github.com/qua-platform/py-qua-tools/compare/v0.17.1...HEAD
[0.17.1]: https://github.com/qua-platform/py-qua-tools/compare/v0.17.0...v0.17.1
[0.17.0]: https://github.com/qua-platform/py-qua-tools/compare/v0.16.0...v0.17.0
[0.16.0]: https://github.com/qua-platform/py-qua-tools/compare/v0.15.2...v0.16.0
[0.15.2]: https://github.com/qua-platform/py-qua-tools/compare/v0.15.1...v0.15.2
[0.15.1]: https://github.com/qua-platform/py-qua-tools/compare/v0.15.0...v0.15.1
[0.15.0]: https://github.com/qua-platform/py-qua-tools/compare/v0.14.0...v0.15.0
[0.14.0]: https://github.com/qua-platform/py-qua-tools/compare/v0.13.2...v0.14.0
[0.13.2]: https://github.com/qua-platform/py-qua-tools/compare/v0.13.1...v0.13.2
[0.13.1]: https://github.com/qua-platform/py-qua-tools/compare/v0.13.0...v0.13.1
[0.13.0]: https://github.com/qua-platform/py-qua-tools/compare/v0.12.0...v0.13.0
[0.12.0]: https://github.com/qua-platform/py-qua-tools/compare/v0.11.2...v0.12.0
[0.11.2]: https://github.com/qua-platform/py-qua-tools/compare/v0.11.1...v0.11.2
[0.11.1]: https://github.com/qua-platform/py-qua-tools/compare/v0.11.0...v0.11.1
[0.11.0]: https://github.com/qua-platform/py-qua-tools/compare/v0.10.0...v0.11.0
[0.10.0]: https://github.com/qua-platform/py-qua-tools/compare/v0.9.0...v0.10.0
[0.9.0]: https://github.com/qua-platform/py-qua-tools/compare/v0.8.0...v0.9.0
[0.8.0]: https://github.com/qua-platform/py-qua-tools/compare/v0.7.2...v0.8.0
[0.7.2]: https://github.com/qua-platform/py-qua-tools/compare/v0.7.1...v0.7.2
[0.7.1]: https://github.com/qua-platform/py-qua-tools/compare/v0.7.0...v0.7.1
[0.7.0]: https://github.com/qua-platform/py-qua-tools/compare/v0.6.5...v0.7.0
[0.6.5]: https://github.com/qua-platform/py-qua-tools/compare/v0.6.4...v0.6.5
[0.6.4]: https://github.com/qua-platform/py-qua-tools/compare/v0.6.3...v0.6.4
[0.6.3]: https://github.com/qua-platform/py-qua-tools/compare/v0.6.2...v0.6.3
[0.6.2]: https://github.com/qua-platform/py-qua-tools/compare/v0.6.1...v0.6.2
[0.6.1]: https://github.com/qua-platform/py-qua-tools/compare/v0.6.0...v0.6.1
[0.6.0]: https://github.com/qua-platform/py-qua-tools/compare/v0.5.0...v0.6.0
[0.5.0]: https://github.com/qua-platform/py-qua-tools/compare/v0.4.1...v0.5.0
[0.4.1]: https://github.com/qua-platform/py-qua-tools/compare/v0.4.0...v0.4.1
[0.4.0]: https://github.com/qua-platform/py-qua-tools/compare/v0.3.3...v0.4.0
[0.3.3]: https://github.com/qua-platform/py-qua-tools/compare/v0.3.2...v0.3.3
[0.3.2]: https://github.com/qua-platform/py-qua-tools/compare/v0.3.1...v0.3.2
[0.3.1]: https://github.com/qua-platform/py-qua-tools/compare/v0.3.0...v0.3.1
[0.3.0]: https://github.com/qua-platform/py-qua-tools/compare/v0.2.2...v0.3.0
[0.2.2]: https://github.com/qua-platform/py-qua-tools/compare/v0.2.1...v0.2.2
[0.2.1]: https://github.com/qua-platform/py-qua-tools/compare/v0.2.0...v0.2.1
[0.2.0]: https://github.com/qua-platform/py-qua-tools/compare/v0.1.1...v0.2.0
[0.1.1]: https://github.com/qua-platform/py-qua-tools/compare/v0.1.0...v0.1.1
[0.1.0]: https://github.com/qua-platform/py-qua-tools/releases/tag/v0.1.0<|MERGE_RESOLUTION|>--- conflicted
+++ resolved
@@ -7,14 +7,9 @@
 
 ## [0.17.1] - 2024-04-19
 ### Fixed
-<<<<<<< HEAD
 - results/DataHandler - Only load DataHandler XarrayDataProcessor if xarray can be imported
 - results/DataHandler - Fix bug with the data folder path.
-=======
-- Only load DataHandler XarrayDataProcessor if xarray can be imported
-- Fix bug with the data folder path.
-- Fix typo in the `baking` tool config lookup (`mwInput` -> `MWInput`)
->>>>>>> b23f18e8
+- bakery - Fix typo in the `baking` tool config lookup (`mwInput` -> `MWInput`)
 
 ## [0.17.0] - 2024-04-18
 ### Added
